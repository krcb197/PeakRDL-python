"""
peakrdl-python is a tool to generate Python Register Access Layer (RAL) from SystemRDL
Copyright (C) 2021 - 2023

This program is free software: you can redistribute it and/or modify
it under the terms of the GNU General Public License as published by
the Free Software Foundation, either version 3 of the License, or
(at your option) any later version.

This program is distributed in the hope that it will be useful,
but WITHOUT ANY WARRANTY; without even the implied warranty of
MERCHANTABILITY or FITNESS FOR A PARTICULAR PURPOSE.  See the
GNU General Public License for more details.

You should have received a copy of the GNU General Public License
along with this program.  If not, see <https://www.gnu.org/licenses/>.

Main Classes for the peakrdl-python
"""
import os
<<<<<<< HEAD
import warnings
from pathlib import Path
from shutil import copy
from typing import List, NoReturn, Iterable, Tuple, Dict, Any
import sys
=======
import re
from pathlib import Path
from shutil import copy
from typing import List, NoReturn, Iterable, Tuple, Dict, Any, Optional
>>>>>>> 1ab6ecf4

import jinja2 as jj
from systemrdl import RDLWalker  # type: ignore

from systemrdl.node import RootNode, Node, RegNode, AddrmapNode, RegfileNode  # type: ignore
from systemrdl.node import FieldNode, MemNode, AddressableNode  # type: ignore
from systemrdl.node import SignalNode  # type: ignore
from systemrdl.rdltypes import OnReadType, OnWriteType, PropertyReference  # type: ignore
from systemrdl.rdltypes.user_enum import UserEnum, UserEnumMeta  # type: ignore
from systemrdl.rdltypes.user_struct import UserStruct  # type: ignore

from .systemrdl_node_utility_functions import get_reg_readable_fields, get_reg_writable_fields, \
    get_table_block, get_dependent_component, \
    get_field_bitmask_hex_string, get_field_inv_bitmask_hex_string, \
    get_field_max_value_hex_string, get_reg_max_value_hex_string, get_fully_qualified_type_name, \
    uses_enum, uses_memory, \
    get_memory_max_entry_value_hex_string, get_memory_width_bytes, \
    get_field_default_value, get_enum_values, get_properties_to_include, get_reg_fields, \
    HideNodeCallback, hide_based_on_property

from .lib import get_array_typecode

from .safe_name_utility import get_python_path_segments, safe_node_name

from ._node_walkers import AddressMaps, OwnedbyAddressMap

from .__about__ import __version__

file_path = os.path.dirname(__file__)


class PythonExportTemplateError(Exception):
    """
    Exception for hading errors in the templating
    """


class _PythonPackage:
    """
    Class to represent a python package
    """

    def __init__(self, path: Path):
        self._path = path

    @property
    def path(self) -> Path:
        """
        path of the package
        """
        return self._path

    def child_package(self, name: str) -> '_PythonPackage':
        """
        provide a child package within the current package

        Args:
            name: name of child package

        Returns:
            None

        """
        return _PythonPackage(path=self.path / name)

    def child_module_path(self, name: str) -> Path:
        """
        return a child module within the package

        Args:
            name: name of module

        Returns:
            None

        """
        return Path(self.path) / name

    @property
    def _init_path(self) -> Path:
        return self.child_module_path('__init__.py')

    def _make_empty_init_file(self) -> None:
        with self._init_path.open('w', encoding='utf-8') as fid:
            fid.write('pass\n')

    def create_empty_package(self, cleanup: bool) -> None:
        """
        make the package folder (if it does not already exist), populate the __init__.py and
        optionally remove any existing python files

        Args:
            cleanup (bool) : delete any existing python files in the package

        Returns:
            None
        """
        if self.path.exists():
            if cleanup:
                for file in self.path.glob('*.py'):
                    os.remove(file.resolve())
        else:
            self.path.mkdir(parents=True, exist_ok=False)
        self._make_empty_init_file()


class _CopiedPythonPackage(_PythonPackage):
    """
    Class to represent a python package, which is copied from another
    """

    def __init__(self, path: Path, ref_package: _PythonPackage):
        super().__init__(path=path)
        self._ref_package = ref_package

    def create_empty_package(self, cleanup: bool) -> None:
        """
        make the package folder (if it does not already exist), populate the __init__.py and
        optionally remove any existing python files

        Args:
            cleanup (bool) : delete any existing python files in the package

        Returns:
            None
        """
        super().create_empty_package(cleanup=cleanup)

        # copy all the python source code that is part of the library which comes as part of the
        # peakrdl-python to the lib direction of the generated package
        files_in_package = self._ref_package.path.glob('*.py')

        for file_in_package in files_in_package:
            copy(src=file_in_package, dst=self.path)


class _Package(_PythonPackage):
    """
    Class to define the package being generated

    Args:
        include_tests (bool): include the tests package
    """
    template_lib_package = _PythonPackage(Path(__file__).parent / 'lib')
    template_sim_lib_package = _PythonPackage(Path(__file__).parent / 'sim_lib')

    def __init__(self, path: str, package_name: str, include_tests: bool, include_libraries: bool):
        super().__init__(Path(path) / package_name)

        self._include_tests = include_tests
        self._include_libraries = include_libraries

        if include_libraries:
            self.lib = self.child_ref_package('lib', self.template_lib_package)
        self.reg_model = self.child_package('reg_model')

        if include_tests:
            self.tests = self.child_package('tests')

        if include_libraries:
            self.sim_lib = self.child_ref_package('sim_lib', self.template_sim_lib_package)
        self.sim = self.child_package('sim')

    def child_ref_package(self, name: str, ref_package: _PythonPackage) -> '_CopiedPythonPackage':
        """
        provide a child package within the current package

        Args:
            name: name of child package

        Returns:
            None

        """
        return _CopiedPythonPackage(path=self.path / name, ref_package=ref_package)

    def create_empty_package(self, cleanup: bool, ) -> None:
        """
        create the directories and __init__.py files associated with the exported package

        Args:
            package_path: directory for the package output
            cleanup (bool): delete existing python files

        Returns:
            None

        """

        # make the folder for this package and populate the empty __init__.py
        super().create_empty_package(cleanup=cleanup)
        # make all the child packages folders and their __init__.py
        self.reg_model.create_empty_package(cleanup=cleanup)
        if self._include_tests:
            self.tests.create_empty_package(cleanup=cleanup)
        if self._include_libraries:
            self.lib.create_empty_package(cleanup=cleanup)
            self.sim_lib.create_empty_package(cleanup=cleanup)
        self.sim.create_empty_package(cleanup=cleanup)


class PythonExporter:
    """
    PeakRDL Python Exporter class

    Args:
        user_template_dir (str) : Path to a directory where user-defined
            template overrides are stored.
        user_template_context (dict) : Additional context variables to load
            into the template namespace.
    """

    # pylint: disable=too-few-public-methods

    def __init__(self, **kwargs):  # type: ignore[no-untyped-def]

        user_template_dir = kwargs.pop("user_template_dir", None)
        self.user_template_context = kwargs.pop("user_template_context",
                                                {})
        self.strict = False  # strict RDL rules rather than helpful implicit behaviour

        # Check for stray kwargs
        if kwargs:
            raise ValueError("got an unexpected keyword argument")

        if user_template_dir:
            loader = jj.ChoiceLoader([
                jj.FileSystemLoader(user_template_dir),
                jj.FileSystemLoader(os.path.join(file_path, "templates")),
                jj.PrefixLoader({'user': jj.FileSystemLoader(user_template_dir),
                                 'base': jj.FileSystemLoader(os.path.join(file_path, "templates"))
                                 },
                                delimiter=":")
            ])
        else:
            loader = jj.ChoiceLoader([
                jj.FileSystemLoader(os.path.join(file_path, "templates")),
                jj.PrefixLoader({'base': jj.FileSystemLoader(os.path.join(file_path,
                                                                          "templates"))},
                                delimiter=":")])

        self.jj_env = jj.Environment(
            loader=loader,
            undefined=jj.StrictUndefined
        )

        # Dictionary of root-level type definitions
        # key = definition type name
        # value = representative object
        #   components, this is the original_def (which can be None in some cases)
        self.namespace_db = {}

        # Dictionary used for determining the unique type names to use
        self.node_type_name = {}

    def __stream_jinja_template(self,
                                template_name: str,
                                target_package: _PythonPackage,
                                target_name: str,
                                template_context: Dict[str, Any]) -> None:

        template = self.jj_env.get_template(template_name)
        module_path = target_package.child_module_path(target_name)

        with module_path.open('w', encoding='utf-8') as fp:
            stream = template.stream(template_context)
            stream.dump(fp)

    def __export_reg_model(self,  # pylint: disable=too-many-arguments
                           top_block: AddrmapNode,
                           package: _Package,
                           skip_lib_copy: bool,
                           asyncoutput: bool,
                           legacy_block_access: bool,
                           udp_to_include: Optional[List[str]],
                           hide_node_func: HideNodeCallback) -> None:

        context = {
            'print': print,
            'type': type,
            'top_node': top_block,
            'systemrdlFieldNode': FieldNode,
            'systemrdlRegNode': RegNode,
            'systemrdlRegfileNode': RegfileNode,
            'systemrdlAddrmapNode': AddrmapNode,
            'systemrdlMemNode': MemNode,
            'systemrdlAddressableNode': AddressableNode,
            'systemrdlSignalNode': SignalNode,
            'systemrdlUserEnum': UserEnum,
            'systemrdlUserStruct': UserStruct,
            'asyncoutput': asyncoutput,
            'OnWriteType': OnWriteType,
            'OnReadType': OnReadType,
            'PropertyReference': PropertyReference,
            'isinstance': isinstance,
            'str': str,
            'uses_enum': uses_enum(top_block),
            'uses_memory': uses_memory(top_block),
            'get_fully_qualified_type_name': self._lookup_type_name,
            'get_dependent_component': get_dependent_component,
            'get_dependent_enum': self._get_dependent_enum,
            'get_enum_values': get_enum_values,
            'get_fully_qualified_enum_type': self._fully_qualified_enum_type,
            'get_field_bitmask_hex_string': get_field_bitmask_hex_string,
            'get_field_inv_bitmask_hex_string': get_field_inv_bitmask_hex_string,
            'get_field_max_value_hex_string': get_field_max_value_hex_string,
            'get_reg_max_value_hex_string': get_reg_max_value_hex_string,
            'get_table_block': get_table_block,
            'get_reg_writable_fields': get_reg_writable_fields,
            'get_reg_readable_fields': get_reg_readable_fields,
            'get_reg_fields': get_reg_fields,
            'get_memory_max_entry_value_hex_string': get_memory_max_entry_value_hex_string,
            'get_memory_width_bytes': get_memory_width_bytes,
            'get_field_default_value': get_field_default_value,
            'raise_template_error': self._raise_template_error,
            'get_python_path_segments': get_python_path_segments,
            'safe_node_name': safe_node_name,
            'skip_lib_copy': skip_lib_copy,
            'version': __version__,
            'legacy_block_access': legacy_block_access,
            'udp_to_include': udp_to_include,
            'get_properties_to_include': get_properties_to_include,
            'dependent_property_enum':
                self._get_dependent_property_enum(node=top_block,
                                                  udp_to_include=udp_to_include),
            'hide_node_func': hide_node_func
        }
        if legacy_block_access is True:
            context['get_array_typecode'] = get_array_typecode

        context.update(self.user_template_context)

        self.__stream_jinja_template(template_name="addrmap.py.jinja",
                                     target_package=package.reg_model,
                                     target_name=top_block.inst_name + '.py',
                                     template_context=context)

    def __export_simulator(self,
                           top_block: AddrmapNode,
                           package: _Package,
                           skip_lib_copy: bool,
                           asyncoutput: bool,
                           legacy_block_access: bool) -> None:

        context = {
            'top_node': top_block,
            'systemrdlRegNode': RegNode,
            'systemrdlMemNode': MemNode,
            'isinstance': isinstance,
            'asyncoutput': asyncoutput,
            'skip_lib_copy': skip_lib_copy,
            'version': __version__,
            'legacy_block_access': legacy_block_access,
        }

        context.update(self.user_template_context)

        self.__stream_jinja_template(template_name="sim_addrmap.py.jinja",
                                     target_package=package.sim,
                                     target_name=top_block.inst_name + '.py',
                                     template_context=context)

    def __export_example(self,
                         top_block: AddrmapNode,
                         package: _Package,
                         skip_lib_copy: bool,
                         asyncoutput: bool,
                         legacy_block_access: bool) -> None:

        context = {
            'top_node': top_block,
            'systemrdlRegNode': RegNode,
            'systemrdlMemNode': MemNode,
            'isinstance': isinstance,
            'asyncoutput': asyncoutput,
            'skip_lib_copy': skip_lib_copy,
            'version': __version__,
            'legacy_block_access': legacy_block_access,
        }

        context.update(self.user_template_context)

        self.__stream_jinja_template(template_name="example.py.jinja",
                                     target_package=package,
                                     target_name='example.py',
                                     template_context=context)

    def __export_base_tests(self,
                            top_block: AddrmapNode,
                            package: _Package,
                            skip_lib_copy: bool,
                            asyncoutput: bool,
                            legacy_block_access: bool) -> None:
        """

        Args:
            top_block:
            package:
            asyncoutput:

        Returns:

        """

        context = {
            'top_node': top_block,
            'asyncoutput': asyncoutput,
            'skip_lib_copy': skip_lib_copy,
            'version': __version__,
            'legacy_block_access': legacy_block_access,
        }

        context.update(self.user_template_context)

        self.__stream_jinja_template(template_name="baseclass_tb.py.jinja",
                                     target_package=package.tests,
                                     target_name='_' + top_block.inst_name + '_test_base.py',
                                     template_context=context)

        self.__stream_jinja_template(template_name="baseclass_simulation_tb.py.jinja",
                                     target_package=package.tests,
                                     target_name='_' + top_block.inst_name + '_sim_test_base.py',
                                     template_context=context)

    def __export_tests(self,  # pylint: disable=too-many-arguments
                       top_block: AddrmapNode,
                       package: _Package,
                       skip_lib_copy: bool,
                       asyncoutput: bool,
                       legacy_block_access: bool,
                       udp_to_include: Optional[List[str]],
                       hide_node_func: HideNodeCallback) -> None:
        """

        Args:
            top_block:
            package:
            asyncoutput:
            legacy_block_access:

        Returns:

        """
        # pylint: disable=too-many-locals

        blocks = AddressMaps(hide_node_callback=hide_node_func)
        # running the walker populated the blocks with all the address maps in within the
        # top block, including the top_block itself
        RDLWalker(unroll=True).walk(top_block, blocks, skip_top=False)

        for block in blocks:
            owned_elements = OwnedbyAddressMap(hide_node_callback=hide_node_func)
            # running the walker populated the blocks with all the address maps in within the
            # top block, including the top_block itself
            RDLWalker(unroll=True).walk(block, owned_elements, skip_top=True)

            # The code that generates the tests for the register array context managers needs
            # the arrays rolled up but parents within the address map e.g. a regfile unrolled
            # I have not found a way to do this with the Walker as the unroll seems to be a
            # global setting, the following code works but it is not elegant
            rolled_owned_reg: List[RegNode] = list(block.registers(unroll=False))
            for regfile in owned_elements.reg_files:
                rolled_owned_reg += list(regfile.registers(unroll=False))
            for memory in owned_elements.memories:
                rolled_owned_reg += list(memory.registers(unroll=False))

            def is_reg_array(item: RegNode) -> bool:
                return item.is_array and not hide_node_func(item)

            rolled_owned_reg_array = list(filter(is_reg_array, rolled_owned_reg))

            fq_block_name = '_'.join(block.get_path_segments(array_suffix='_{index:d}_'))

            context = {
                'top_node': top_block,
                'block': block,
                'fq_block_name': fq_block_name,
                'owned_elements': owned_elements,
                'rolled_owned_reg_array': rolled_owned_reg_array,
                'systemrdlFieldNode': FieldNode,
                'systemrdlSignalNode': SignalNode,
                'systemrdlRegNode': RegNode,
                'systemrdlMemNode': MemNode,
                'systemrdlRegfileNode': RegfileNode,
                'systemrdlAddrmapNode': AddrmapNode,
                'systemrdlUserEnum': UserEnum,
                'systemrdlUserStruct': UserStruct,
                'isinstance': isinstance,
                'type': type,
                'str': str,
                'get_python_path_segments': get_python_path_segments,
                'safe_node_name': safe_node_name,
                'uses_memory': (len(owned_elements.memories) > 0),
                'get_field_bitmask_hex_string': get_field_bitmask_hex_string,
                'get_field_inv_bitmask_hex_string': get_field_inv_bitmask_hex_string,
                'get_field_max_value_hex_string': get_field_max_value_hex_string,
                'get_field_default_value': get_field_default_value,
                'get_reg_max_value_hex_string': get_reg_max_value_hex_string,
                'get_reg_writable_fields': get_reg_writable_fields,
                'get_reg_readable_fields': get_reg_readable_fields,
                'get_memory_max_entry_value_hex_string': get_memory_max_entry_value_hex_string,
                'get_enum_values': get_enum_values,
                'get_memory_width_bytes': get_memory_width_bytes,
                'asyncoutput': asyncoutput,
                'uses_enum': uses_enum(block),
                'skip_lib_copy': skip_lib_copy,
                'version': __version__,
                'get_array_typecode': get_array_typecode,
                'legacy_block_access': legacy_block_access,
                'udp_to_include': udp_to_include,
                'get_properties_to_include': get_properties_to_include,
                'dependent_property_enum':
                    self._get_dependent_property_enum(node=top_block,
                                                      udp_to_include=udp_to_include),
                'hide_node_func': hide_node_func
            }

            self.__stream_jinja_template(template_name="addrmap_tb.py.jinja",
                                         target_package=package.tests,
                                         target_name='test_' + fq_block_name + '.py',
                                         template_context=context)

            self.__stream_jinja_template(template_name="addrmap_simulation_tb.py.jinja",
                                         target_package=package.tests,
                                         target_name='test_sim_' + fq_block_name + '.py',
                                         template_context=context)

    def _validate_udp_to_include(self, udp_to_include: Optional[List[str]]) -> None:
        if udp_to_include is not None:
            # the list of user defined properties may not include the names used by peakrdl python
            # for control behaviours
            if not isinstance(udp_to_include, list):
                raise TypeError(f'The user_defined_properties_to_include must be a list, got '
                                f'{type(udp_to_include)}')
            for entry in udp_to_include:
                if not isinstance(entry, str):
                    raise TypeError('The entries in the user_defined_properties_to_include must '
                                    f'be a str, got {type(entry)}')
            reserved_names = ['python_hide', 'python_name']
            for reserved_name in reserved_names:
                if reserved_name in udp_to_include:
                    raise RuntimeError('It is not permitted to expose a property name used to'
                                       ' build the peakrdl-python wrappers: ' + reserved_name)

    def export(self, node: Node, path: str,  # pylint: disable=too-many-arguments
               asyncoutput: bool = False,
               skip_test_case_generation: bool = False,
               delete_existing_package_content: bool = True,
               skip_library_copy: bool = False,
               legacy_block_access: bool = True,
               show_hidden: bool = False,
               user_defined_properties_to_include: Optional[List[str]] = None,
               hidden_inst_name_regex: Optional[str] = None) -> List[str]:
        """
        Generated Python Code and Testbench

        Args:
            node (str) : Top-level node to export. Can be the top-level `RootNode` or any
                         internal `AddrmapNode`.
            path (str) : Output package path.
            asyncoutput (bool) : If set this builds a register model with async callbacks
            skip_test_case_generation (bool): skip generation the generation of the test cases
            delete_existing_package_content (bool): delete any python files in the package
                                                    location, normally left over from previous
                                                    operations
            skip_library_copy (bool): skip copy the libraries to the generated package, this is
                                      useful to turn off when developing peakrdl python to avoid
                                      editing the wrong copy of the library. However, it is not
                                      recommended in end user cases
            legacy_block_access (bool): version 0.8 changed the block access methods from using
                                        arrays to to lists. This allows memory widths of other
                                        than 8, 16, 32, 64 to be supported which are legal in
                                        systemRDL. The legacy mode with Arrays is still in
                                        the tool and will be turned on by default for a few
                                        releases.
            show_hidden (bool) : By default any item (Address Map, Regfile, Register, Memory or
                                 Field) with the systemRDL User Defined Property (UDP)
                                 ``python_hide`` set to true will not be included in the generated
                                 python code. This behaviour can be overridden by setting this
                                 property to true.
            user_defined_properties_to_include : A list of strings of the names of user-defined
                                                 properties to include. Set to None for nothing
                                                 to appear.
            hidden_inst_name_regex (str) : A regular expression which will hide any fully
                                           qualified instance name that matches, set to None to
                                           for this to have no effect


        Returns:
            List[str] : modules that have been exported:
        """
        if sys.version_info < (3, 8):
            warnings.warn('Support for Python 3.7 will be withdrawn in the next major release',
                          category=DeprecationWarning)

        # If it is the root node, skip to top addrmap
        if isinstance(node, RootNode):
            top_block = node.top
        else:
            top_block = node

        if not isinstance(path, str):
            raise TypeError(f'path should be a str but got {type(path)}')
        package = _Package(path=path,
                           package_name=node.inst_name,
                           include_tests=not skip_test_case_generation,
                           include_libraries=not skip_library_copy)
        package.create_empty_package(cleanup=delete_existing_package_content)

        self._validate_udp_to_include(udp_to_include=user_defined_properties_to_include)

        if hidden_inst_name_regex is not None:
            hidden_inst_name_regex_re = re.compile(hidden_inst_name_regex)

            def hide_node_func(node: Node) -> bool:
                """
                Returns True if the node should be hidden based on either the python property or
                regex match to the name
                """
                if hide_based_on_property(node=node, show_hidden=show_hidden):
                    return True

                result = hidden_inst_name_regex_re.match('.'.join(node.get_path_segments()))
                return result is not None
        else:
            def hide_node_func(node: Node) -> bool:
                """
                Returns True if the node should be hidden based on either the python property
                """
                return hide_based_on_property(node=node, show_hidden=show_hidden)

        # if the top level node is hidden the wrapper will be meaningless, rather then try to
        # handle a special case this is treated as an error
        if hide_node_func(top_block):
            raise RuntimeError('PeakRDL Python can not export if the node is hidden')

        self._build_node_type_table(top_block, hide_node_func)

        self.__export_reg_model(top_block=top_block, package=package, asyncoutput=asyncoutput,
                                skip_lib_copy=skip_library_copy,
                                legacy_block_access=legacy_block_access,
                                udp_to_include=user_defined_properties_to_include,
                                hide_node_func=hide_node_func)

        self.__export_simulator(top_block=top_block, package=package, asyncoutput=asyncoutput,
                                skip_lib_copy=skip_library_copy,
                                legacy_block_access=legacy_block_access)

        self.__export_example(top_block=top_block, package=package, asyncoutput=asyncoutput,
                              skip_lib_copy=skip_library_copy,
                              legacy_block_access=legacy_block_access)

        if not skip_test_case_generation:
            # export the baseclasses for the tests
            self.__export_base_tests(top_block=top_block, package=package, asyncoutput=asyncoutput,
                                     skip_lib_copy=skip_library_copy,
                                     legacy_block_access=legacy_block_access)
            # export the tests themselves, these are broken down to one file per addressmap
            self.__export_tests(top_block=top_block, package=package, asyncoutput=asyncoutput,
                                skip_lib_copy=skip_library_copy,
                                legacy_block_access=legacy_block_access,
                                udp_to_include=user_defined_properties_to_include,
                                hide_node_func=hide_node_func)

        return top_block.inst_name

    def _lookup_type_name(self, node: Node) -> str:
        """
        Retrieve the unique type name from the current lookup list

        Args:
            node: node to lookup

        Returns:
            type name

        """

        return self.node_type_name[node.inst]

    def _build_node_type_table(self, node: AddressableNode,
                               hide_node_func: HideNodeCallback) -> None:
        """
        Populate the type name lookup dictionary

        Args:
            node: top node to work down from
            hide_node_func: callback which returns True if the node should be hidden

        Returns:
            None

        """

        self.node_type_name = {}

        for child_node in get_dependent_component(node.parent, hide_node_func):

            child_inst = child_node.inst
            if child_inst in self.node_type_name:
                # this should not happen as the get_dependent_component function is supposed to
                # de-duplicate the values
                raise RuntimeError("node is already in the lookup dictionary")

            cand_type_name = get_fully_qualified_type_name(child_node)
            if cand_type_name in self.node_type_name.values():
                self.node_type_name[child_inst] = cand_type_name + '_0x' + hex(hash(child_inst))
            else:
                self.node_type_name[child_inst] = cand_type_name

    def _raise_template_error(self, message: str) -> NoReturn:
        """
        Helper function to raise an exception from within the templating

        Args:
            message: message to put in the exception

        Raises: PythonExportTemplateError

        """
        raise PythonExportTemplateError(message)

    def _fully_qualified_enum_type(self,
                                   field_enum: UserEnumMeta,
                                   root_node: AddressableNode,
                                   owning_field: FieldNode,
                                   hide_node_func: HideNodeCallback) -> str:
        """
        Returns the fully qualified class type name, for an enum
        """
        if not hasattr(field_enum, '_parent_scope'):
            # this happens if the enum is has been declared in an IPXACT file
            # which is imported
            return self._lookup_type_name(owning_field) + '_' + field_enum.__name__

        parent_scope = getattr(field_enum, '_parent_scope')

        if parent_scope is None:
            # this happens if the enum is has been declared in an IPXACT file
            # which is imported
            return self._lookup_type_name(owning_field) + '_' + field_enum.__name__

        if root_node.inst.original_def == parent_scope:
            return field_enum.__name__

        dependent_components = get_dependent_component(root_node, hide_node_func)

        for component in dependent_components:
            if component.inst.original_def == parent_scope:
                return get_fully_qualified_type_name(component) + '_' + field_enum.__name__

        raise RuntimeError('Failed to find parent node to reference')

    def _get_dependent_enum(self, node: AddressableNode, hide_node_func: HideNodeCallback) -> \
            Iterable[Tuple[UserEnumMeta, FieldNode]]:
        """
        iterable of enums which is used by a descendant of the input node,
        this list is de-duplicated
        """
        enum_needed = []
        for child_node in node.descendants():
            if isinstance(child_node, FieldNode):
                if 'encode' in child_node.list_properties():
                    # found an field with an enumeration

                    field_enum = child_node.get_property('encode')
                    fully_qualified_enum_name = self._fully_qualified_enum_type(field_enum,
                                                                                node,
                                                                                child_node,
                                                                                hide_node_func)

                    if fully_qualified_enum_name not in enum_needed:
                        enum_needed.append(fully_qualified_enum_name)
                        yield field_enum, child_node

    def _get_dependent_property_enum(self, node: AddressableNode,
                                     udp_to_include: Optional[List[str]]) -> \
            List[UserEnumMeta]:
        """
        iterable of enums which is used by a descendant of the input node,
        this list is de-duplicated
        """
        if udp_to_include is None:
            return []

        enum_needed = []

        def update_enum_list(node_to_process: AddressableNode) -> None:

            def walk_property_struct_node(value: Any) -> None:
                if isinstance(value, UserEnum) and type(value) not in enum_needed:
                    enum_needed.append(type(value))

                if isinstance(value, UserStruct):
                    for sub_value in value.members.values():
                        walk_property_struct_node(sub_value)

            node_properties = get_properties_to_include(node=node_to_process,
                                                        udp_to_include=udp_to_include)
            for node_property_name in node_properties:
                node_property = node_to_process.get_property(node_property_name)
                if isinstance(node_property, UserEnum) and type(node_property) not in enum_needed:
                    enum_needed.append(type(node_property))

                if isinstance(node_property, UserStruct):
                    for sub_value in node_property.members.values():
                        walk_property_struct_node(sub_value)

        update_enum_list(node_to_process=node)

        for child_node in node.descendants():
            update_enum_list(node_to_process=child_node)

        return enum_needed<|MERGE_RESOLUTION|>--- conflicted
+++ resolved
@@ -18,18 +18,10 @@
 Main Classes for the peakrdl-python
 """
 import os
-<<<<<<< HEAD
-import warnings
-from pathlib import Path
-from shutil import copy
-from typing import List, NoReturn, Iterable, Tuple, Dict, Any
-import sys
-=======
 import re
 from pathlib import Path
 from shutil import copy
 from typing import List, NoReturn, Iterable, Tuple, Dict, Any, Optional
->>>>>>> 1ab6ecf4
 
 import jinja2 as jj
 from systemrdl import RDLWalker  # type: ignore
@@ -621,9 +613,6 @@
         Returns:
             List[str] : modules that have been exported:
         """
-        if sys.version_info < (3, 8):
-            warnings.warn('Support for Python 3.7 will be withdrawn in the next major release',
-                          category=DeprecationWarning)
 
         # If it is the root node, skip to top addrmap
         if isinstance(node, RootNode):
