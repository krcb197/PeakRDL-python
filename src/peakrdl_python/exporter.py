"""
peakrdl-python is a tool to generate Python Register Access Layer (RAL) from SystemRDL
Copyright (C) 2021 - 2023

This program is free software: you can redistribute it and/or modify
it under the terms of the GNU General Public License as published by
the Free Software Foundation, either version 3 of the License, or
(at your option) any later version.

This program is distributed in the hope that it will be useful,
but WITHOUT ANY WARRANTY; without even the implied warranty of
MERCHANTABILITY or FITNESS FOR A PARTICULAR PURPOSE.  See the
GNU General Public License for more details.

You should have received a copy of the GNU General Public License
along with this program.  If not, see <https://www.gnu.org/licenses/>.

Main Classes for the peakrdl-python
"""
import os
import re
from pathlib import Path
from shutil import copy
from typing import NoReturn, Any, Optional, Union
from collections.abc import Iterable

import jinja2 as jj
from systemrdl import RDLWalker

from systemrdl.node import RootNode, Node, RegNode, AddrmapNode, RegfileNode
from systemrdl.node import FieldNode, MemNode, AddressableNode
from systemrdl.node import SignalNode
from systemrdl.rdltypes import OnReadType, OnWriteType, PropertyReference
from systemrdl.rdltypes.user_enum import UserEnum, UserEnumMeta
from systemrdl.rdltypes.user_struct import UserStruct

from .systemrdl_node_utility_functions import get_reg_readable_fields, get_reg_writable_fields, \
    get_table_block, get_dependent_component, \
    get_field_bitmask_hex_string, get_field_inv_bitmask_hex_string, \
    get_field_max_value_hex_string, get_reg_max_value_hex_string, get_fully_qualified_type_name, \
    uses_enum, uses_memory, \
    get_memory_max_entry_value_hex_string, get_memory_width_bytes, \
    get_field_default_value, get_enum_values, get_properties_to_include, get_reg_fields, \
    HideNodeCallback, hide_based_on_property

from .lib import get_array_typecode

from .safe_name_utility import get_python_path_segments, safe_node_name

from ._node_walkers import AddressMaps, OwnedbyAddressMap

from .__about__ import __version__

file_path = os.path.dirname(__file__)


class PythonExportTemplateError(Exception):
    """
    Exception for hading errors in the templating
    """


class _PythonPackage:
    """
    Class to represent a python package
    """

    def __init__(self, path: Path):
        self._path = path

    @property
    def path(self) -> Path:
        """
        path of the package
        """
        return self._path

    def child_package(self, name: str) -> '_PythonPackage':
        """
        provide a child package within the current package

        Args:
            name: name of child package

        Returns:
            None

        """
        return _PythonPackage(path=self.path / name)

    def child_module_path(self, name: str) -> Path:
        """
        return a child module within the package

        Args:
            name: name of module

        Returns:
            None

        """
        return Path(self.path) / name

    @property
    def _init_path(self) -> Path:
        return self.child_module_path('__init__.py')

    def _make_empty_init_file(self) -> None:
        with self._init_path.open('w', encoding='utf-8') as fid:
            fid.write('pass\n')

    def create_empty_package(self, cleanup: bool) -> None:
        """
        make the package folder (if it does not already exist), populate the __init__.py and
        optionally remove any existing python files

        Args:
            cleanup (bool) : delete any existing python files in the package

        Returns:
            None
        """
        if self.path.exists():
            if cleanup:
                for file in self.path.glob('*.py'):
                    os.remove(file.resolve())
        else:
            self.path.mkdir(parents=True, exist_ok=False)
        self._make_empty_init_file()


class _CopiedPythonPackage(_PythonPackage):
    """
    Class to represent a python package, which is copied from another
    """

    def __init__(self, path: Path, ref_package: _PythonPackage):
        super().__init__(path=path)
        self._ref_package = ref_package

    def create_empty_package(self, cleanup: bool) -> None:
        """
        make the package folder (if it does not already exist), populate the __init__.py and
        optionally remove any existing python files

        Args:
            cleanup (bool) : delete any existing python files in the package

        Returns:
            None
        """
        super().create_empty_package(cleanup=cleanup)

        # copy all the python source code that is part of the library which comes as part of the
        # peakrdl-python to the lib direction of the generated package
        files_in_package = self._ref_package.path.glob('*.py')

        for file_in_package in files_in_package:
            copy(src=file_in_package, dst=self.path)


class _Package(_PythonPackage):
    """
    Class to define the package being generated

    Args:
        include_tests (bool): include the tests package
    """
    template_lib_package = _PythonPackage(Path(__file__).parent / 'lib')
    template_sim_lib_package = _PythonPackage(Path(__file__).parent / 'sim_lib')

    def __init__(self, path: str, package_name: str, include_tests: bool, include_libraries: bool):
        super().__init__(Path(path) / package_name)

        self._include_tests = include_tests
        self._include_libraries = include_libraries

        if include_libraries:
            self.lib = self.child_ref_package('lib', self.template_lib_package)
        self.reg_model = self.child_package('reg_model')

        if include_tests:
            self.tests = self.child_package('tests')

        if include_libraries:
            self.sim_lib = self.child_ref_package('sim_lib', self.template_sim_lib_package)
        self.sim = self.child_package('sim')

    def child_ref_package(self, name: str, ref_package: _PythonPackage) -> '_CopiedPythonPackage':
        """
        provide a child package within the current package

        Args:
            name: name of child package

        Returns:
            None

        """
        return _CopiedPythonPackage(path=self.path / name, ref_package=ref_package)

    def create_empty_package(self, cleanup: bool, ) -> None:
        """
        create the directories and __init__.py files associated with the exported package

        Args:
            package_path: directory for the package output
            cleanup (bool): delete existing python files

        Returns:
            None

        """

        # make the folder for this package and populate the empty __init__.py
        super().create_empty_package(cleanup=cleanup)
        # make all the child packages folders and their __init__.py
        self.reg_model.create_empty_package(cleanup=cleanup)
        if self._include_tests:
            self.tests.create_empty_package(cleanup=cleanup)
        if self._include_libraries:
            self.lib.create_empty_package(cleanup=cleanup)
            self.sim_lib.create_empty_package(cleanup=cleanup)
        self.sim.create_empty_package(cleanup=cleanup)


class PythonExporter:
    """
    PeakRDL Python Exporter class

    Args:
        user_template_dir (str) : Path to a directory where user-defined
            template overrides are stored.
        user_template_context (dict) : Additional context variables to load
            into the template namespace.
    """

    # pylint: disable=too-few-public-methods

    def __init__(self, **kwargs):  # type: ignore[no-untyped-def]

        user_template_dir = kwargs.pop("user_template_dir", None)
        self.user_template_context = kwargs.pop("user_template_context",
                                                {})
        self.strict = False  # strict RDL rules rather than helpful implicit behaviour

        # Check for stray kwargs
        if kwargs:
            raise ValueError("got an unexpected keyword argument")

        if user_template_dir:
            loader = jj.ChoiceLoader([
                jj.FileSystemLoader(user_template_dir),
                jj.FileSystemLoader(os.path.join(file_path, "templates")),
                jj.PrefixLoader({'user': jj.FileSystemLoader(user_template_dir),
                                 'base': jj.FileSystemLoader(os.path.join(file_path, "templates"))
                                 },
                                delimiter=":")
            ])
        else:
            loader = jj.ChoiceLoader([
                jj.FileSystemLoader(os.path.join(file_path, "templates")),
                jj.PrefixLoader({'base': jj.FileSystemLoader(os.path.join(file_path,
                                                                          "templates"))},
                                delimiter=":")])

        self.jj_env = jj.Environment(
            loader=loader,
            undefined=jj.StrictUndefined
        )

        # Dictionary of root-level type definitions
        # key = definition type name
        # value = representative object
        #   components, this is the original_def (which can be None in some cases)
        self.namespace_db = {}

        # Dictionary used for determining the unique type names to use
        self.node_type_name = {}

    def __stream_jinja_template(self,
                                template_name: str,
                                target_package: _PythonPackage,
                                target_name: str,
                                template_context: dict[str, Any]) -> None:

        template = self.jj_env.get_template(template_name)
        module_path = target_package.child_module_path(target_name)

        with module_path.open('w', encoding='utf-8') as fp:
            stream = template.stream(template_context)
            stream.dump(fp)

    # pylint: disable-next=too-many-arguments
    def __export_reg_model(self, *,
                           top_block: AddrmapNode,
                           package: _Package,
                           skip_lib_copy: bool,
                           asyncoutput: bool,
                           legacy_block_access: bool,
                           udp_to_include: Optional[list[str]],
                           hide_node_func: HideNodeCallback,
                           legacy_enum_type: bool,
                           skip_systemrdl_name_and_desc_properties: bool) -> None:

        def visible_nonsignal_node(node: Node) -> int:
            count = 0
            for child_node in node.children(unroll=False):
                if not isinstance(child_node, SignalNode):
                    if not hide_node_func(child_node):
                        count +=1
            return count


        context = {
            'print': print,
            'type': type,
            'top_node': top_block,
            'systemrdlFieldNode': FieldNode,
            'systemrdlRegNode': RegNode,
            'systemrdlRegfileNode': RegfileNode,
            'systemrdlAddrmapNode': AddrmapNode,
            'systemrdlMemNode': MemNode,
            'systemrdlAddressableNode': AddressableNode,
            'systemrdlSignalNode': SignalNode,
            'systemrdlUserEnum': UserEnum,
            'systemrdlUserStruct': UserStruct,
            'asyncoutput': asyncoutput,
            'OnWriteType': OnWriteType,
            'OnReadType': OnReadType,
            'PropertyReference': PropertyReference,
            'isinstance': isinstance,
            'str': str,
            'uses_enum': uses_enum(top_block),
            'uses_memory': uses_memory(top_block),
            'get_fully_qualified_type_name': self._lookup_type_name,
            'get_dependent_component': get_dependent_component,
            'get_dependent_enum': self._get_dependent_enum,
            'get_enum_values': get_enum_values,
            'get_fully_qualified_enum_type': self._fully_qualified_enum_type,
            'get_field_bitmask_hex_string': get_field_bitmask_hex_string,
            'get_field_inv_bitmask_hex_string': get_field_inv_bitmask_hex_string,
            'get_field_max_value_hex_string': get_field_max_value_hex_string,
            'get_reg_max_value_hex_string': get_reg_max_value_hex_string,
            'get_table_block': get_table_block,
            'get_reg_writable_fields': get_reg_writable_fields,
            'get_reg_readable_fields': get_reg_readable_fields,
            'get_reg_fields': get_reg_fields,
            'get_memory_max_entry_value_hex_string': get_memory_max_entry_value_hex_string,
            'get_memory_width_bytes': get_memory_width_bytes,
            'get_field_default_value': get_field_default_value,
            'raise_template_error': self._raise_template_error,
            'get_python_path_segments': get_python_path_segments,
            'safe_node_name': safe_node_name,
            'skip_lib_copy': skip_lib_copy,
            'version': __version__,
            'legacy_block_access': legacy_block_access,
            'udp_to_include': udp_to_include,
            'get_properties_to_include': get_properties_to_include,
            'dependent_property_enum':
                self._get_dependent_property_enum(node=top_block,
                                                  udp_to_include=udp_to_include),
            'hide_node_func': hide_node_func,
            'visible_nonsignal_node' : visible_nonsignal_node,
            'legacy_enum_type': legacy_enum_type,
            'skip_systemrdl_name_and_desc_properties': skip_systemrdl_name_and_desc_properties
        }
        if legacy_block_access is True:
            context['get_array_typecode'] = get_array_typecode

        context.update(self.user_template_context)

        self.__stream_jinja_template(template_name="addrmap.py.jinja",
                                     target_package=package.reg_model,
                                     target_name=top_block.inst_name + '.py',
                                     template_context=context)

    def __export_simulator(self, *,
                           top_block: AddrmapNode,
                           package: _Package,
                           skip_lib_copy: bool,
                           asyncoutput: bool,
                           legacy_block_access: bool) -> None:

        context = {
            'top_node': top_block,
            'systemrdlRegNode': RegNode,
            'systemrdlMemNode': MemNode,
            'isinstance': isinstance,
            'asyncoutput': asyncoutput,
            'skip_lib_copy': skip_lib_copy,
            'version': __version__,
            'legacy_block_access': legacy_block_access,
        }

        context.update(self.user_template_context)

        self.__stream_jinja_template(template_name="sim_addrmap.py.jinja",
                                     target_package=package.sim,
                                     target_name=top_block.inst_name + '.py',
                                     template_context=context)

    def __export_example(self, *,
                         top_block: AddrmapNode,
                         package: _Package,
                         skip_lib_copy: bool,
                         asyncoutput: bool,
                         legacy_block_access: bool) -> None:

        context = {
            'top_node': top_block,
            'systemrdlRegNode': RegNode,
            'systemrdlMemNode': MemNode,
            'isinstance': isinstance,
            'asyncoutput': asyncoutput,
            'skip_lib_copy': skip_lib_copy,
            'version': __version__,
            'legacy_block_access': legacy_block_access,
        }

        context.update(self.user_template_context)

        self.__stream_jinja_template(template_name="example.py.jinja",
                                     target_package=package,
                                     target_name='example.py',
                                     template_context=context)

    # pylint: disable-next=too-many-arguments
    def __export_base_tests(self, *,
                            top_block: AddrmapNode,
                            package: _Package,
                            skip_lib_copy: bool,
                            asyncoutput: bool,
                            legacy_block_access: bool,
                            legacy_enum_type: bool) -> None:
        """

        Args:
            top_block:
            package:
            asyncoutput:

        Returns:

        """

        context = {
            'top_node': top_block,
            'asyncoutput': asyncoutput,
            'skip_lib_copy': skip_lib_copy,
            'version': __version__,
            'legacy_block_access': legacy_block_access,
            'legacy_enum_type': legacy_enum_type
        }

        context.update(self.user_template_context)

        self.__stream_jinja_template(template_name="baseclass_tb.py.jinja",
                                     target_package=package.tests,
                                     target_name='_' + top_block.inst_name + '_test_base.py',
                                     template_context=context)

        self.__stream_jinja_template(template_name="baseclass_simulation_tb.py.jinja",
                                     target_package=package.tests,
                                     target_name='_' + top_block.inst_name + '_sim_test_base.py',
                                     template_context=context)

    # pylint: disable-next=too-many-arguments
    def __export_tests(self, *,
                       top_block: AddrmapNode,
                       package: _Package,
                       skip_lib_copy: bool,
                       asyncoutput: bool,
                       legacy_block_access: bool,
                       udp_to_include: Optional[list[str]],
                       hide_node_func: HideNodeCallback,
                       legacy_enum_type: bool,
                       skip_systemrdl_name_and_desc_properties: bool,
                       ) -> None:

        # pylint: disable=too-many-locals

        blocks = AddressMaps(hide_node_callback=hide_node_func)
        # running the walker populated the blocks with all the address maps in within the
        # top block, including the top_block itself
        RDLWalker(unroll=True).walk(top_block, blocks, skip_top=False)

        for block in blocks:
            owned_elements = OwnedbyAddressMap(hide_node_callback=hide_node_func)
            # running the walker populated the blocks with all the address maps in within the
            # top block, including the top_block itself
            RDLWalker(unroll=True).walk(block, owned_elements, skip_top=True)

            # The code that generates the tests for the register array context managers needs
            # the arrays rolled up but parents within the address map e.g. a regfile unrolled
            # I have not found a way to do this with the Walker as the unroll seems to be a
            # global setting, the following code works but it is not elegant
            rolled_owned_reg: list[RegNode] = list(block.registers(unroll=False))
            for regfile in owned_elements.reg_files:
                rolled_owned_reg += list(regfile.registers(unroll=False))
            for memory in owned_elements.memories:
                rolled_owned_reg += list(memory.registers(unroll=False))

            def is_reg_array(item: RegNode) -> bool:
                return item.is_array and not hide_node_func(item)

            rolled_owned_reg_array = list(filter(is_reg_array, rolled_owned_reg))

            fq_block_name = '_'.join(block.get_path_segments(array_suffix='_{index:d}_'))

            context = {
                'top_node': top_block,
                'block': block,
                'fq_block_name': fq_block_name,
                'owned_elements': owned_elements,
                'rolled_owned_reg_array': rolled_owned_reg_array,
                'systemrdlFieldNode': FieldNode,
                'systemrdlSignalNode': SignalNode,
                'systemrdlRegNode': RegNode,
                'systemrdlMemNode': MemNode,
                'systemrdlRegfileNode': RegfileNode,
                'systemrdlAddrmapNode': AddrmapNode,
                'systemrdlUserEnum': UserEnum,
                'systemrdlUserStruct': UserStruct,
                'isinstance': isinstance,
                'type': type,
                'str': str,
                'get_python_path_segments': get_python_path_segments,
                'safe_node_name': safe_node_name,
                'uses_memory': (len(owned_elements.memories) > 0),
                'get_field_bitmask_hex_string': get_field_bitmask_hex_string,
                'get_field_inv_bitmask_hex_string': get_field_inv_bitmask_hex_string,
                'get_field_max_value_hex_string': get_field_max_value_hex_string,
                'get_field_default_value': get_field_default_value,
                'get_reg_max_value_hex_string': get_reg_max_value_hex_string,
                'get_reg_writable_fields': get_reg_writable_fields,
                'get_reg_readable_fields': get_reg_readable_fields,
                'get_memory_max_entry_value_hex_string': get_memory_max_entry_value_hex_string,
                'get_enum_values': get_enum_values,
                'get_memory_width_bytes': get_memory_width_bytes,
                'asyncoutput': asyncoutput,
                'uses_enum': uses_enum(block),
                'skip_lib_copy': skip_lib_copy,
                'version': __version__,
                'get_array_typecode': get_array_typecode,
                'legacy_block_access': legacy_block_access,
                'udp_to_include': udp_to_include,
                'get_properties_to_include': get_properties_to_include,
                'dependent_property_enum':
                    self._get_dependent_property_enum(node=top_block,
                                                      udp_to_include=udp_to_include),
                'hide_node_func': hide_node_func,
                'legacy_enum_type': legacy_enum_type,
                'skip_systemrdl_name_and_desc_properties': skip_systemrdl_name_and_desc_properties
            }

            self.__stream_jinja_template(template_name="addrmap_tb.py.jinja",
                                         target_package=package.tests,
                                         target_name='test_' + fq_block_name + '.py',
                                         template_context=context)

            self.__stream_jinja_template(template_name="addrmap_simulation_tb.py.jinja",
                                         target_package=package.tests,
                                         target_name='test_sim_' + fq_block_name + '.py',
                                         template_context=context)

    def _validate_udp_to_include(self, udp_to_include: Optional[list[str]]) -> None:
        if udp_to_include is not None:
            # the list of user defined properties may not include the names used by peakrdl python
            # for control behaviours
            if not isinstance(udp_to_include, list):
                raise TypeError(f'The user_defined_properties_to_include must be a list, got '
                                f'{type(udp_to_include)}')
            for entry in udp_to_include:
                if not isinstance(entry, str):
                    raise TypeError('The entries in the user_defined_properties_to_include must '
                                    f'be a str, got {type(entry)}')
            reserved_names = ['python_hide', 'python_name']
            for reserved_name in reserved_names:
                if reserved_name in udp_to_include:
                    raise RuntimeError('It is not permitted to expose a property name used to'
                                       ' build the peakrdl-python wrappers: ' + reserved_name)

    # pylint: disable-next=too-many-arguments,too-many-locals
    def export(self, node: Union[RootNode, AddrmapNode], path: str, *,
               asyncoutput: bool = False,
               skip_test_case_generation: bool = False,
               delete_existing_package_content: bool = True,
               skip_library_copy: bool = False,
               legacy_block_access: bool = True,
               show_hidden: bool = False,
               user_defined_properties_to_include: Optional[list[str]] = None,
               hidden_inst_name_regex: Optional[str] = None,
               legacy_enum_type: bool = True,
               skip_systemrdl_name_and_desc_properties: bool = False) -> str:
        """
        Generated Python Code and Testbench

        Args:
            node: Top-level node to export. Can be the top-level `RootNode` or any
                  internal `AddrmapNode`.
            path: Output package path.
            asyncoutput: If set this builds a register model with async callbacks
            skip_test_case_generation: skip generation the generation of the test cases
            delete_existing_package_content: delete any python files in the package
                                             location, normally left over from previous
                                             operations
            skip_library_copy: skip copy the libraries to the generated package, this is
                               useful to turn off when developing peakrdl python to avoid
                               editing the wrong copy of the library. It also avoids the
                               GPL code being part of the package for distribution,
                               However, this means the end-user is responsible for
                               installing the libraries.
            legacy_block_access: version 0.8 changed the block access methods from using
                                 arrays to to lists. This allows memory widths of other
                                 than 8, 16, 32, 64 to be supported which are legal in
                                 systemRDL. The legacy mode with Arrays is still in
                                 the tool and will be turned on by default for a few
                                 releases.
            show_hidden: By default any item (Address Map, Regfile, Register, Memory or
                         Field) with the systemRDL User Defined Property (UDP)
                         ``python_hide`` set to true will not be included in the generated
                         python code. This behaviour can be overridden by setting this
                         property to true.
            user_defined_properties_to_include : A list of strings of the names of user-defined
                                                 properties to include. Set to None for nothing
                                                 to appear.
<<<<<<< HEAD
            hidden_inst_name_regex: A regular expression which will hide any fully
                                    qualified instance name that matches, set to None to
                                    for this to have no effect
            legacy_enum_type: version 1.2 introduced a new Enum type that allows system
                              rdl ``name`` and ``desc`` properties on field encoding
                              to be included. The legacy mode uses python IntEnum.

=======
            hidden_inst_name_regex (str) : A regular expression which will hide any fully
                                           qualified instance name that matches, set to None to
                                           for this to have no effect
            legacy_enum_type (bool): version 1.2 introduced a new Enum type that allows system
                                     rdl ``name`` and ``desc`` properties on field encoding
                                     to be included. The legacy mode uses python IntEnum.
            skip_systemrdl_name_and_desc_properties (bool) : version 1.2 introduced new properties
                                                             that include the systemRDL name and
                                                             desc as properties of the built
                                                             python. Setting this option to
                                                             ``True`` will exclude them.
>>>>>>> c8d6aec9

        Returns:
            modules that have been exported:
        """

        # If it is the root node, skip to top addrmap
        if isinstance(node, RootNode):
            top_block = node.top
        else:
            if not isinstance(node, AddrmapNode):
                raise TypeError(f'node must be an AddrmapNode got {type(node)}')
            top_block = node

        if not isinstance(path, str):
            raise TypeError(f'path should be a str but got {type(path)}')
        package = _Package(path=path,
                           package_name=node.inst_name,
                           include_tests=not skip_test_case_generation,
                           include_libraries=not skip_library_copy)
        package.create_empty_package(cleanup=delete_existing_package_content)

        self._validate_udp_to_include(udp_to_include=user_defined_properties_to_include)

        if hidden_inst_name_regex is not None:
            hidden_inst_name_regex_re = re.compile(hidden_inst_name_regex)

            def hide_node_func(node: Node) -> bool:
                """
                Returns True if the node should be hidden based on either the python property or
                regex match to the name
                """
                if hide_based_on_property(node=node, show_hidden=show_hidden):
                    return True

                result = hidden_inst_name_regex_re.match('.'.join(node.get_path_segments()))
                return result is not None
        else:
            def hide_node_func(node: Node) -> bool:
                """
                Returns True if the node should be hidden based on either the python property
                """
                return hide_based_on_property(node=node, show_hidden=show_hidden)

        # if the top level node is hidden the wrapper will be meaningless, rather then try to
        # handle a special case this is treated as an error
        if hide_node_func(top_block):
            raise RuntimeError('PeakRDL Python can not export if the node is hidden')

        self._build_node_type_table(top_block, hide_node_func)

        self.__export_reg_model(
            top_block=top_block, package=package, asyncoutput=asyncoutput,
            skip_lib_copy=skip_library_copy,
            legacy_block_access=legacy_block_access,
            udp_to_include=user_defined_properties_to_include,
            hide_node_func=hide_node_func,
            legacy_enum_type=legacy_enum_type,
            skip_systemrdl_name_and_desc_properties=skip_systemrdl_name_and_desc_properties)

        self.__export_simulator(top_block=top_block, package=package, asyncoutput=asyncoutput,
                                skip_lib_copy=skip_library_copy,
                                legacy_block_access=legacy_block_access)

        self.__export_example(top_block=top_block, package=package, asyncoutput=asyncoutput,
                              skip_lib_copy=skip_library_copy,
                              legacy_block_access=legacy_block_access)

        if not skip_test_case_generation:
            # export the baseclasses for the tests
            self.__export_base_tests(top_block=top_block, package=package, asyncoutput=asyncoutput,
                                     skip_lib_copy=skip_library_copy,
                                     legacy_block_access=legacy_block_access,
                                     legacy_enum_type=legacy_enum_type)
            # export the tests themselves, these are broken down to one file per addressmap
            self.__export_tests(
                top_block=top_block, package=package, asyncoutput=asyncoutput,
                skip_lib_copy=skip_library_copy,
                legacy_block_access=legacy_block_access,
                udp_to_include=user_defined_properties_to_include,
                hide_node_func=hide_node_func,
                legacy_enum_type=legacy_enum_type,
                skip_systemrdl_name_and_desc_properties=skip_systemrdl_name_and_desc_properties)

        return top_block.inst_name

    def _lookup_type_name(self, node: Node) -> str:
        """
        Retrieve the unique type name from the current lookup list

        Args:
            node: node to lookup

        Returns:
            type name

        """

        return self.node_type_name[node.inst]

    def _build_node_type_table(self, node: AddressableNode,
                               hide_node_func: HideNodeCallback) -> None:
        """
        Populate the type name lookup dictionary

        Args:
            node: top node to work down from
            hide_node_func: callback which returns True if the node should be hidden

        Returns:
            None

        """

        self.node_type_name = {}

        if node.parent is None:
            raise RuntimeError('node.parent can not be None')
        if not isinstance(node.parent, (AddressableNode, RootNode)):
            raise TypeError(f'parent should be an addressable node got {type(node.parent)}')

        for child_node in get_dependent_component(node.parent, hide_node_func):

            child_inst = child_node.inst
            if child_inst in self.node_type_name:
                # this should not happen as the get_dependent_component function is supposed to
                # de-duplicate the values
                raise RuntimeError("node is already in the lookup dictionary")

            if child_node == node:
                # in the case of the top node the type name should match the instance name
                cand_type_name = child_node.inst_name
            else:
                cand_type_name = get_fully_qualified_type_name(child_node)
            if cand_type_name in self.node_type_name.values():
                if child_node == node:
                    raise RuntimeError(
                        f'Top Node name {cand_type_name} already used by instance ' \
                        + str(list(self.node_type_name.keys())
                              [list(self.node_type_name.values()).index(cand_type_name)])
                    )
                self.node_type_name[child_inst] = cand_type_name + '_0x' + hex(hash(child_inst))
            else:
                self.node_type_name[child_inst] = cand_type_name

    def _raise_template_error(self, message: str) -> NoReturn:
        """
        Helper function to raise an exception from within the templating

        Args:
            message: message to put in the exception

        Raises: PythonExportTemplateError

        """
        raise PythonExportTemplateError(message)

    def __true_root(self, root_node: Union[AddrmapNode,RootNode]) -> RootNode:
        if not isinstance(root_node, RootNode):
            if isinstance(root_node, AddrmapNode):
                while not isinstance(root_node, RootNode):
                    root_node = root_node.parent

        return root_node

    def _fully_qualified_enum_type(self,
                                   field_enum: UserEnumMeta,
                                   root_node: Union[AddrmapNode,RootNode],
                                   owning_field: FieldNode,
                                   hide_node_func: HideNodeCallback) -> str:
        """
        Returns the fully qualified class type name, for an enum
        """
        # in the case where the node of the peakrdl python wrappers is not the real
        # root node of the elaborated systemRDL, need to find the true Root Node. This is
        # important as the concatenated name can to be outside the node being built
        root_node = self.__true_root(root_node=root_node)

        if not hasattr(field_enum, '_parent_scope'):
            # this happens if the enum has been declared in an IPXACT file
            # which is imported
            return self._lookup_type_name(owning_field) + '_' + field_enum.__name__

        parent_scope = getattr(field_enum, '_parent_scope')

        if parent_scope is None:
            # this happens if the enum has been declared in an IPXACT file
            # which is imported
            return self._lookup_type_name(owning_field) + '_' + field_enum.__name__

        if root_node.inst.original_def == parent_scope:
            return field_enum.__name__

        dependent_components = get_dependent_component(root_node, hide_node_func)

        for component in dependent_components:
            if component.inst.original_def == parent_scope:
                return get_fully_qualified_type_name(component) + '_' + field_enum.__name__

        raise RuntimeError('Failed to find parent node to reference')

    def _get_dependent_enum(
            self, node: Union[AddrmapNode, RootNode], hide_node_func: HideNodeCallback) -> \
            Iterable[tuple[UserEnumMeta, FieldNode]]:
        """
        iterable of enums which is used by a descendant of the input node,
        this list is de-duplicated
        """
        enum_needed = []
        for child_node in node.descendants():
            if isinstance(child_node, FieldNode):
                field_enum = child_node.get_property('encode')
                if field_enum is not None:
                    fully_qualified_enum_name = self._fully_qualified_enum_type(field_enum,
                                                                                node,
                                                                                child_node,
                                                                                hide_node_func)

                    if fully_qualified_enum_name not in enum_needed:
                        enum_needed.append(fully_qualified_enum_name)
                        yield field_enum, child_node

    def _get_dependent_property_enum(self, node: Node,
                                     udp_to_include: Optional[list[str]]) -> \
            list[UserEnumMeta]:
        """
        iterable of enums which is used by a descendant of the input node,
        this list is de-duplicated
        """
        if udp_to_include is None:
            return []

        enum_needed: list[UserEnumMeta] = []

        def update_enum_list(node_to_process: Node) -> None:

            def walk_property_struct_node(value: Any) -> None:
                if isinstance(value, UserEnum) and type(value) not in enum_needed:
                    enum_type = type(value)
                    if not isinstance(enum_type, UserEnumMeta):
                        raise TypeError(f'enum type should be UserEnumMeta, got {type(enum_type)}')
                    enum_needed.append(enum_type)

                if isinstance(value, UserStruct):
                    for sub_value in value.members.values():
                        walk_property_struct_node(sub_value)

            node_properties = get_properties_to_include(node=node_to_process,
                                                        udp_to_include=udp_to_include)
            for node_property_name in node_properties:
                node_property = node_to_process.get_property(node_property_name)
                if isinstance(node_property, UserEnum) and type(node_property) not in enum_needed:
                    enum_type = type(node_property)
                    if not isinstance(enum_type, UserEnumMeta):
                        raise TypeError(f'enum type should be UserEnumMeta, got {type(enum_type)}')
                    enum_needed.append(enum_type)

                if isinstance(node_property, UserStruct):
                    for sub_value in node_property.members.values():
                        walk_property_struct_node(sub_value)

        update_enum_list(node_to_process=node)

        for child_node in node.descendants():
            if not isinstance(child_node, Node):
                raise TypeError(f'child_node must be an Node got {type(child_node)}')
            update_enum_list(node_to_process=child_node)

        return enum_needed<|MERGE_RESOLUTION|>--- conflicted
+++ resolved
@@ -625,27 +625,17 @@
             user_defined_properties_to_include : A list of strings of the names of user-defined
                                                  properties to include. Set to None for nothing
                                                  to appear.
-<<<<<<< HEAD
             hidden_inst_name_regex: A regular expression which will hide any fully
                                     qualified instance name that matches, set to None to
                                     for this to have no effect
             legacy_enum_type: version 1.2 introduced a new Enum type that allows system
                               rdl ``name`` and ``desc`` properties on field encoding
                               to be included. The legacy mode uses python IntEnum.
-
-=======
-            hidden_inst_name_regex (str) : A regular expression which will hide any fully
-                                           qualified instance name that matches, set to None to
-                                           for this to have no effect
-            legacy_enum_type (bool): version 1.2 introduced a new Enum type that allows system
-                                     rdl ``name`` and ``desc`` properties on field encoding
-                                     to be included. The legacy mode uses python IntEnum.
             skip_systemrdl_name_and_desc_properties (bool) : version 1.2 introduced new properties
                                                              that include the systemRDL name and
                                                              desc as properties of the built
                                                              python. Setting this option to
                                                              ``True`` will exclude them.
->>>>>>> c8d6aec9
 
         Returns:
             modules that have been exported:
