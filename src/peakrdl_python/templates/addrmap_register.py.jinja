
{%- macro register_class(node) %}
    {%- if node.has_sw_readable and node.has_sw_writable %}
class {{get_fully_qualified_type_name(node)}}_cls(Reg{% if is_async %}Async{% endif %}ReadWrite):
    {%- elif node.has_sw_readable and not node.has_sw_writable %}
class {{get_fully_qualified_type_name(node)}}_cls(Reg{% if is_async %}Async{% endif %}ReadOnly):
    {%- elif not node.has_sw_readable and node.has_sw_writable %}
class {{get_fully_qualified_type_name(node)}}_cls(Reg{% if is_async %}Async{% endif %}WriteOnly):
    {%- endif %}
    """
    Class to represent a register in the register model

    {{get_table_block(node) | indent}}
    """

    __slots__ : List[str] = [{%- for child_node in node.children(unroll=False) -%}'__{{child_node.inst_name}}'{% if not loop.last %}, {% endif %}{%- endfor %}]

    def __init__(self,
                 callbacks: CallbackSet,
                 address: int,
                 logger_handle: str,
                 inst_name: str,
                 parent: Union[AddressMap,RegFile,Memory]):

        super().__init__(callbacks=callbacks,
                         address=address,
                         {% if 'accesswidth' in node.list_properties() -%}accesswidth={{node.get_property('accesswidth')}}{%- else -%}accesswidth={{node.size*8}}{%- endif -%},
                         width={{node.size*8}},
                         logger_handle=logger_handle,
                         inst_name=inst_name,
                         parent=parent)

        # build the field attributes
        {%- for child_node in node.fields() %}
            {%- if isinstance(child_node, systemrdlFieldNode) %}
        self.__{{child_node.inst_name}}:{{get_fully_qualified_type_name(child_node)}}_cls = {{get_fully_qualified_type_name(child_node)}}_cls(
            parent_register=self,
            size_props=FieldSizeProps(
                width={{child_node.width}},
                lsb={{child_node.lsb}},
                msb={{child_node.msb}},
                low={{child_node.low}},
                high={{child_node.high}}),
            misc_props=FieldMiscProps(
                default={{get_field_default_value(child_node)}},
                is_volatile={{child_node.is_hw_writable}}),
            logger_handle=logger_handle+'.{{child_node.inst_name}}',
            inst_name='{{child_node.inst_name}}')
            {%- endif -%}
        {%- endfor %}

    {% if node.has_sw_readable %}
    {% if is_async %}async {% endif %}def read_fields(self):
        """
        read the register and return a dictionary of the field values
        """
<<<<<<< HEAD
        reg_value = {% if is_async %}await {% endif %}self.read()

        return_dict = {
                        {%- for child_node in get_reg_readable_fields(node) %}
                        '{{child_node.inst_name}}' : self.{{safe_node_name(child_node)}}.decode_read_value(reg_value)
                        {%- if not loop.last -%} ,  {%- endif -%}
                        {% endfor %}
                      }
=======
        {% if node.has_sw_writable %}
        with self.single_read_modify_write(skip_write=True) as reg:
        {% else %}
        with self.single_read() as reg:
        {% endif %}
            return_dict = {
                            {%- for child_node in get_reg_readable_fields(node) %}
                            '{{child_node.inst_name}}' : reg.{{safe_node_name(child_node)}}.read()
                            {%- if not loop.last -%} ,  {%- endif -%}
                            {% endfor %}
                          }
>>>>>>> c84c3de4

        return return_dict

    @property
    def readable_fields(self) -> Iterator[Union[Field{% if is_async %}Async{% endif %}ReadOnly, Field{% if is_async %}Async{% endif %}ReadWrite]]:
        """
        generator that produces has all the readable fields within the register
        """
        {% for child_node in get_reg_readable_fields(node) -%}
        yield self.{{safe_node_name(child_node)}}
        {% endfor %}

    {# context manager #}
    {% if node.has_sw_writable %}
    @contextmanager
    def single_read_modify_write(self, verify:bool = False, skip_write: bool = False) -> Generator['{{get_fully_qualified_type_name(node)}}_cls', None, None]:
        """
        Context Manager to do multiple accesses using a single read/modify write operation
        """
        with super().single_read_modify_write(verify=verify, skip_write=skip_write) as reg:
           yield reg
    {% endif %}


    {% endif %}

    {% if node.has_sw_writable %}
    @property
    def writable_fields(self) -> Iterator[Union[Field{% if is_async %}Async{% endif %}WriteOnly, Field{% if is_async %}Async{% endif %}ReadWrite]]:
        """
        generator that produces has all the writable fields within the register
        """
        {% for child_node in get_reg_writable_fields(node) -%}
        yield self.{{safe_node_name(child_node)}}
        {% endfor %}

    {% if node.has_sw_readable %}
    {% if is_async %}async {% endif %}def write_fields(self, **kwargs) -> None:  # type
        """
        Do a read-modify-write to the register, updating any field included in
        the arguments
        """
        if len(kwargs) == 0:
            raise ValueError('no command args')

        with self.single_read_modify_write() as reg:
        {%- for child_node in get_reg_writable_fields(node) %}
            if '{{safe_node_name(child_node)}}' in kwargs:
                self.{{safe_node_name(child_node)}}.write(kwargs['{{safe_node_name(child_node)}}'])
                kwargs.pop('{{safe_node_name(child_node)}}')
        {%- endfor %}
            if len(kwargs) != 0:
                # left over unhandled arguments
                raise ValueError('unrecognised arguments in field')


<<<<<<< HEAD
        {% if is_async %}await {% endif %}self.write(({% if is_async %}await {% endif %}self.read() & inverse_bit_mask) | reg_value)
=======
>>>>>>> c84c3de4

    {% else %}
    {% if is_async %}async {% endif %}def write_fields(self, {%- for child_node in node.fields() -%} {{safe_node_name(child_node)}} : {%- if 'encode' in child_node.list_properties() %}{{get_fully_qualified_enum_type(child_node.get_property('encode'), top_node.parent)}}_enumcls{% else %}int{% endif %}{%- if not loop.last -%},{%- endif -%}{%- endfor -%}) -> None: # type: ignore[override]
        """
        Do a write to the register, updating all fields
        """
        reg_value = 0
        {%- for child_node in node.fields() %}
        reg_value |= self.{{safe_node_name(child_node)}}.encode_write_value({{safe_node_name(child_node)}})
        {% endfor %}

        {% if is_async %}await {% endif %}self.write(reg_value)

    {% endif %}
    {% endif %}

    # build the properties for the fields
    {%- for child_node in node.children(unroll=False) -%}
        {%- if isinstance(child_node, systemrdlFieldNode) %}
    @property
    def {{safe_node_name(child_node)}}(self) -> {{get_fully_qualified_type_name(child_node)}}_cls:
        """
        Property to access {{child_node.inst_name}} field of the register

        {{get_table_block(child_node) | indent(8)}}
        """
        return self.__{{child_node.inst_name}}
        {% endif %}
    {%- endfor %}

    @property
    def systemrdl_python_child_name_map(self) -> Dict[str, str]:
        """
        In some cases systemRDL names need to be converted make them python safe, this dictionary
        is used to map the original systemRDL names to the names of the python attributes of this
        class

        Returns: dictionary whose key is the systemRDL names and value it the property name
        """
        return {
            {%- for child_node in node.children(unroll=False) -%}
            {%- if isinstance(child_node, systemrdlFieldNode) %}
            '{{child_node.inst_name}}':'{{safe_node_name(child_node)}}',
            {%- elif isinstance(child_node, systemrdlSignalNode) %}
            # doing nothing with signal node: {{child_node.inst_name}}
            {% else %}
            {{ raise_template_error('unexpected type') }}
            {% endif %}
            {%- endfor %}
            }

    {%- if node.is_array %}
        {%- if node.has_sw_readable and node.has_sw_writable %}
class {{get_fully_qualified_type_name(node)}}_array_cls(Reg{% if is_async %}Async{% endif %}ReadWriteArray):
        {%- elif node.has_sw_readable and not node.has_sw_writable %}
class {{get_fully_qualified_type_name(node)}}_array_cls(Reg{% if is_async %}Async{% endif %}ReadOnlyArray):
        {%- elif not node.has_sw_readable and node.has_sw_writable %}
class {{get_fully_qualified_type_name(node)}}_array_cls(Reg{% if is_async %}Async{% endif %}WriteOnlyArray):
        {%- endif %}
    """
    Class to represent a register array in the register model
    """
    __slots__: List[str] = []

    def __init__(self, logger_handle: str, inst_name: str,
                 parent: Union[RegFile, AddressMap, Memory],
                 address: int,
                 length: int,
                 stride: int,
                 callbacks: CallbackSet):


        elements = tuple([{{get_fully_qualified_type_name(node)}}_cls(callbacks=callbacks,address=address+(index * stride),
                          logger_handle=f'{logger_handle}.{inst_name}[{index:d}]',
                          inst_name=f'{inst_name}[{index:d}]', parent=parent) for index in range(length)])

        super().__init__(logger_handle=logger_handle, inst_name=inst_name,
                         parent=parent, elements=elements)

    def __getitem__(self, item) -> Union[{{get_fully_qualified_type_name(node)}}_cls, Tuple[{{get_fully_qualified_type_name(node)}}_cls, ...]]:
        # this cast is OK because an explict typing check was done in the __init__
        return cast(Union[{{get_fully_qualified_type_name(node)}}_cls, Tuple[{{get_fully_qualified_type_name(node)}}_cls, ...]], super().__getitem__(item))
    {%- endif %}
{%- endmacro %}<|MERGE_RESOLUTION|>--- conflicted
+++ resolved
@@ -54,28 +54,17 @@
         """
         read the register and return a dictionary of the field values
         """
-<<<<<<< HEAD
-        reg_value = {% if is_async %}await {% endif %}self.read()
-
-        return_dict = {
-                        {%- for child_node in get_reg_readable_fields(node) %}
-                        '{{child_node.inst_name}}' : self.{{safe_node_name(child_node)}}.decode_read_value(reg_value)
-                        {%- if not loop.last -%} ,  {%- endif -%}
-                        {% endfor %}
-                      }
-=======
         {% if node.has_sw_writable %}
-        with self.single_read_modify_write(skip_write=True) as reg:
+        {% if is_async %}async {% endif %}with self.single_read_modify_write(skip_write=True) as reg:
         {% else %}
-        with self.single_read() as reg:
+        {% if is_async %}async {% endif %}with self.single_read() as reg:
         {% endif %}
             return_dict = {
                             {%- for child_node in get_reg_readable_fields(node) %}
-                            '{{child_node.inst_name}}' : reg.{{safe_node_name(child_node)}}.read()
+                            '{{child_node.inst_name}}' : {% if is_async %}await {% endif %}reg.{{safe_node_name(child_node)}}.read()
                             {%- if not loop.last -%} ,  {%- endif -%}
                             {% endfor %}
                           }
->>>>>>> c84c3de4
 
         return return_dict
 
@@ -90,12 +79,12 @@
 
     {# context manager #}
     {% if node.has_sw_writable %}
-    @contextmanager
-    def single_read_modify_write(self, verify:bool = False, skip_write: bool = False) -> Generator['{{get_fully_qualified_type_name(node)}}_cls', None, None]:
+    @{% if is_async %}async{% endif %}contextmanager
+    {% if is_async %}async {% endif %}def single_read_modify_write(self, verify:bool = False, skip_write: bool = False) -> Generator['{{get_fully_qualified_type_name(node)}}_cls', None, None]:
         """
         Context Manager to do multiple accesses using a single read/modify write operation
         """
-        with super().single_read_modify_write(verify=verify, skip_write=skip_write) as reg:
+        {% if is_async %}async {% endif %}with super().single_read_modify_write(verify=verify, skip_write=skip_write) as reg:
            yield reg
     {% endif %}
 
@@ -121,21 +110,16 @@
         if len(kwargs) == 0:
             raise ValueError('no command args')
 
-        with self.single_read_modify_write() as reg:
+        {% if is_async %}async {% endif %}with self.single_read_modify_write() as reg:
         {%- for child_node in get_reg_writable_fields(node) %}
             if '{{safe_node_name(child_node)}}' in kwargs:
-                self.{{safe_node_name(child_node)}}.write(kwargs['{{safe_node_name(child_node)}}'])
+                {% if is_async %}await {% endif %}self.{{safe_node_name(child_node)}}.write(kwargs['{{safe_node_name(child_node)}}'])
                 kwargs.pop('{{safe_node_name(child_node)}}')
         {%- endfor %}
             if len(kwargs) != 0:
                 # left over unhandled arguments
                 raise ValueError('unrecognised arguments in field')
 
-
-<<<<<<< HEAD
-        {% if is_async %}await {% endif %}self.write(({% if is_async %}await {% endif %}self.read() & inverse_bit_mask) | reg_value)
-=======
->>>>>>> c84c3de4
 
     {% else %}
     {% if is_async %}async {% endif %}def write_fields(self, {%- for child_node in node.fields() -%} {{safe_node_name(child_node)}} : {%- if 'encode' in child_node.list_properties() %}{{get_fully_qualified_enum_type(child_node.get_property('encode'), top_node.parent)}}_enumcls{% else %}int{% endif %}{%- if not loop.last -%},{%- endif -%}{%- endfor -%}) -> None: # type: ignore[override]
