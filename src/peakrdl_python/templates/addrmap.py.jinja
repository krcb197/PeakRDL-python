--- conflicted
+++ resolved
@@ -7,17 +7,11 @@
 from typing import Tuple
 from typing import Iterable
 from typing import List
-<<<<<<< HEAD
+from typing import Optional
 from typing import Union
 
 from ..lib import AddressMap, RegFile, Memory
 from ..lib import RegReadOnly, RegWriteOnly, RegReadWrite, Reg
-=======
-from typing import Optional, Union
-
-from ..lib import AddressMap, RegFile, Memory
-from ..lib import RegReadOnly, RegWriteOnly, RegReadWrite
->>>>>>> 68a52d3e
 from ..lib import FieldReadOnly, FieldWriteOnly, FieldReadWrite
 from ..lib import FieldSizeProps, FieldMiscProps, Field
 from ..lib import CallbackSet
@@ -30,60 +24,7 @@
 
 {%- macro regfile_or_addr_instance(node) %}
     {%- if isinstance(node, systemrdlRegNode) %}
-<<<<<<< HEAD
         {{ register_class_attributes(node) }}
-=======
-        {%- if node.is_array %}
-            {%- if node.has_sw_readable and node.has_sw_writable %}
-    self.__{{node.inst_name}} = ( {% for node_instance_index in range(get_array_dim(node))  %}
-                                       {{get_fully_qualified_type_name(node)}}_cls(callbacks=callbacks,
-                                                                   address=self.address+{{node.raw_address_offset}}+({{node_instance_index}} * {{node.array_stride}}),
-                                                                   logger_handle=logger_handle+'.{{node.inst_name}}[{{node_instance_index}}]',
-                                                                   inst_name='{{node.inst_name}}',
-                                                                   parent=self)
-                                       {%- if not loop.last -%} ,  {%- endif -%}
-                                       {% endfor %} )
-            {%- elif node.has_sw_readable and not node.has_sw_writable %}
-    self.__{{node.inst_name}} = ( {% for node_instance_index in range(get_array_dim(node))  %}
-                                       {{get_fully_qualified_type_name(node)}}_cls(callbacks=callbacks,
-                                                                   address=self.address+{{node.raw_address_offset}}+({{node_instance_index}} * {{node.array_stride}}),
-                                                                   logger_handle=logger_handle+'.{{node.inst_name}}[{{node_instance_index}}]',
-                                                                   inst_name='{{node.inst_name}}',
-                                                                   parent=self)
-                                       {%- if not loop.last -%} ,  {%- endif -%}
-                                       {% endfor %} )
-            {%- elif not node.has_sw_readable and node.has_sw_writable %}
-    self.__{{node.inst_name}} = ( {% for node_instance_index in range(get_array_dim(node))  %}
-                                       {{get_fully_qualified_type_name(node)}}_cls(callbacks=callbacks,
-                                                                   address=self.address+{{node.raw_address_offset}}+({{node_instance_index}} * {{node.array_stride}}),
-                                                                   logger_handle=logger_handle+'.{{node.inst_name}}[{{node_instance_index}}]',
-                                                                   inst_name='{{node.inst_name}}',
-                                                                   parent=self)
-                                       {%- if not loop.last -%} ,  {%- endif -%}
-                                       {% endfor %} )
-            {%- endif %}
-        {%- else %}
-            {%- if node.has_sw_readable and node.has_sw_writable %}
-    self.__{{node.inst_name}} = {{get_fully_qualified_type_name(node)}}_cls(callbacks=callbacks,
-                                                                 address=self.address+{{node.address_offset}},
-                                                                 logger_handle=logger_handle+'.{{node.inst_name}}',
-                                                                 inst_name='{{node.inst_name}}',
-                                                                 parent=self)
-            {%- elif node.has_sw_readable and not node.has_sw_writable %}
-    self.__{{node.inst_name}} = {{get_fully_qualified_type_name(node)}}_cls(callbacks=callbacks,
-                                                                 address=self.address+{{node.address_offset}},
-                                                                 logger_handle=logger_handle+'.{{node.inst_name}}',
-                                                                 inst_name='{{node.inst_name}}',
-                                                                 parent=self)
-            {%- elif not node.has_sw_readable and node.has_sw_writable %}
-    self.__{{node.inst_name}} = {{get_fully_qualified_type_name(node)}}_cls(callbacks=callbacks,
-                                                                                 address=self.address+{{node.address_offset}},
-                                                                                 logger_handle=logger_handle+'.{{node.inst_name}}',
-                                                                                 inst_name='{{node.inst_name}}',
-                                                                                 parent=self)
-            {%- endif %}
-        {%- endif %}
->>>>>>> 68a52d3e
     {%- elif isinstance(node, systemrdlMemNode) %}
         {%- if node.is_array %}
             {%- if node.is_sw_readable and node.is_sw_writable %}
@@ -91,8 +32,7 @@
                                        {{get_fully_qualified_type_name(node)}}_cls(callbacks=callbacks,
                                                                    address=self.address+{{node.raw_address_offset}}+({{node_instance_index}} * {{node.array_stride}}),
                                                                    logger_handle=logger_handle+'.{{node.inst_name}}[{{node_instance_index}}]',
-                                                                   inst_name='{{node.inst_name}}',
-                                                                   parent=self)
+                                                                                   inst_name='{{node.inst_name}}')
                                        {%- if not loop.last -%} ,  {%- endif -%}
                                        {% endfor %} )
             {%- elif node.is_sw_readable and not node.is_sw_writable %}
@@ -100,8 +40,7 @@
                                        {{get_fully_qualified_type_name(node)}}_cls(callbacks=callbacks,
                                                                    address=self.address+{{node.raw_address_offset}}+({{node_instance_index}} * {{node.array_stride}}),
                                                                    logger_handle=logger_handle+'.{{node.inst_name}}[{{node_instance_index}}]',
-                                                                   inst_name='{{node.inst_name}}',
-                                                                   parent=self)
+                                                                                   inst_name='{{node.inst_name}}')
                                        {%- if not loop.last -%} ,  {%- endif -%}
                                        {% endfor %} )
             {%- elif not node.is_sw_readable and node.is_sw_writable %}
@@ -109,8 +48,7 @@
                                        {{get_fully_qualified_type_name(node)}}_cls(callbacks=callbacks,
                                                                    address=self.address+{{node.raw_address_offset}}+({{node_instance_index}} * {{node.array_stride}}),
                                                                    logger_handle=logger_handle+'.{{node.inst_name}}[{{node_instance_index}}]',
-                                                                   inst_name='{{node.inst_name}}',
-                                                                   parent=self)
+                                                                                   inst_name='{{node.inst_name}}')
                                        {%- if not loop.last -%} ,  {%- endif -%}
                                        {% endfor %} )
             {%- endif %}
@@ -119,20 +57,17 @@
     self.__{{node.inst_name}} = {{get_fully_qualified_type_name(node)}}_cls(callbacks=callbacks,
                                                                  address=self.address+{{node.address_offset}},
                                                                  logger_handle=logger_handle+'.{{node.inst_name}}',
-                                                                 inst_name='{{node.inst_name}}',
-                                                                 parent=self)
+                                                                                   inst_name='{{node.inst_name}}')
             {%- elif node.is_sw_readable and not node.is_sw_writable %}
     self.__{{node.inst_name}} = {{get_fully_qualified_type_name(node)}}_cls(callbacks=callbacks,
                                                                  address=self.address+{{node.address_offset}},
                                                                  logger_handle=logger_handle+'.{{node.inst_name}}',
-                                                                 inst_name='{{node.inst_name}}',
-                                                                 parent=self)
+                                                                                   inst_name='{{node.inst_name}}')
             {%- elif not node.is_sw_readable and node.is_sw_writable %}
     self.__{{node.inst_name}} = {{get_fully_qualified_type_name(node)}}_cls(callbacks=callbacks,
                                                                              address=self.address+{{node.address_offset}},
                                                                              logger_handle=logger_handle+'.{{node.inst_name}}',
-                                                                             inst_name='{{node.inst_name}}',
-                                                                             parent=self)
+                                                                             inst_name='{{node.inst_name}}')
             {%- endif %}
         {%- endif %}
     {%- elif isinstance(node, systemrdlRegfileNode) or isinstance(node, systemrdlAddrmapNode) %}
@@ -141,16 +76,14 @@
                                        {{get_fully_qualified_type_name(node)}}_cls(callbacks=callbacks,
                                                                                    address=self.address+{{node.raw_address_offset}}+({{node_instance_index}} * {{node.array_stride}}),
                                                                                    logger_handle=logger_handle+'.{{node.inst_name}}[{{node_instance_index}}]',
-                                                                                   inst_name='{{node.inst_name}}',
-                                                                                   parent=self)
+                                                                                   inst_name='{{node.inst_name}}')
                                        {%- if not loop.last -%} ,  {%- endif -%}
                                        {% endfor %} )
         {%- else -%}
     self.__{{node.inst_name}} = {{get_fully_qualified_type_name(node)}}_cls(callbacks=callbacks,
                                                                             address=self.address+{{node.address_offset}},
                                                                             logger_handle=logger_handle+'.{{node.inst_name}}',
-                                                                            inst_name='{{node.inst_name}}',
-                                                                            parent=self)
+                                                                            inst_name='{{node.inst_name}}')
         {%- endif %}
     {%- endif %}
 {%- endmacro %}
