--- conflicted
+++ resolved
@@ -396,15 +396,9 @@
 
 {% if uses_enum %}
 # root level enum definitions
-<<<<<<< HEAD
-{%- for enum_needed in get_dependent_enum(top_node.parent, hide_node_func) %}
+{%- for enum_needed in get_dependent_enum(top_node, hide_node_func) %}
 @unique
 class {{get_fully_qualified_enum_type(enum_needed)}}_enumcls({% if legacy_enum_type %}IntEnum{% else %}SystemRDLEnum{% endif %}):
-=======
-{%- for enum_needed, owning_field in get_dependent_enum(top_node, hide_node_func) %}
-@unique
-class {{get_fully_qualified_enum_type(enum_needed, top_node, owning_field, hide_node_func)}}_enumcls({% if legacy_enum_type %}IntEnum{% else %}SystemRDLEnum{% endif %}):
->>>>>>> d443a6c0
 
     {% for value_of_enum_needed in enum_needed -%}
     {{ value_of_enum_needed.name.upper() }} = {% if legacy_enum_type %}{{ value_of_enum_needed.value }}{% else %}SystemRDLEnumEntry(int_value={{value_of_enum_needed.value}}, name={%- if value_of_enum_needed.rdl_name is not none -%}'{{value_of_enum_needed.rdl_name}}'{% else %}None{% endif %}, desc={%- if value_of_enum_needed.rdl_desc is not none -%}'{{value_of_enum_needed.rdl_desc}}'{% else %}None{% endif %}){% endif %}  {%- if value_of_enum_needed.rdl_desc is not none -%}# {{ value_of_enum_needed.rdl_desc }} {%- endif %}
