{#
peakrdl-python is a tool to generate Python Register Access Layer (RAL) from SystemRDL
Copyright (C) 2021 - 2023

This program is free software: you can redistribute it and/or modify
it under the terms of the GNU General Public License as published by
the Free Software Foundation, either version 3 of the License, or
(at your option) any later version.

This program is distributed in the hope that it will be useful,
but WITHOUT ANY WARRANTY; without even the implied warranty of
MERCHANTABILITY or FITNESS FOR A PARTICULAR PURPOSE.  See the
GNU General Public License for more details.

You should have received a copy of the GNU General Public License
along with this program.  If not, see <https://www.gnu.org/licenses/>.
#}

{% include "header.py.jinja" with context %}
{% if uses_enum %}
from enum import EnumMeta
{% endif %}
{% if legacy_enum_type %}
from enum import IntEnum
{% endif %}
from enum import unique
from typing import Iterator
from typing import Optional
from typing import Union
from typing import Type
from typing import overload
from typing import Literal
from typing import Any
from typing import NoReturn
{% if asyncoutput -%}
from typing import AsyncGenerator
{% else %}
from typing import Generator
{% endif %}
import warnings
{% if legacy_block_access %}from array import array as Array{% endif %}


from contextlib import {% if asyncoutput %}async{% endif %}contextmanager

from {% if skip_lib_copy %}peakrdl_python.{% else %}..{% endif %}lib import Node, Base
from {% if skip_lib_copy %}peakrdl_python.{% else %}..{% endif %}lib import UDPStruct

from {% if skip_lib_copy %}peakrdl_python.{% else %}..{% endif %}lib  import AddressMapArray, RegFileArray
{% if asyncoutput -%}
from {% if skip_lib_copy %}peakrdl_python.{% else %}..{% endif %}lib import AsyncMemory, AsyncMemoryArray
from {% if skip_lib_copy %}peakrdl_python.{% else %}..{% endif %}lib import AsyncAddressMap
from {% if skip_lib_copy %}peakrdl_python.{% else %}..{% endif %}lib import AsyncRegFile
from {% if skip_lib_copy %}peakrdl_python.{% else %}..{% endif %}lib  import AsyncAddressMapArray
from {% if skip_lib_copy %}peakrdl_python.{% else %}..{% endif %}lib  import AsyncRegFileArray
from {% if skip_lib_copy %}peakrdl_python.{% else %}..{% endif %}lib import MemoryAsyncReadOnly{% if legacy_block_access %}Legacy{% endif %}, MemoryAsyncWriteOnly{% if legacy_block_access %}Legacy{% endif %}, MemoryAsyncReadWrite{% if legacy_block_access %}Legacy{% endif %}
from {% if skip_lib_copy %}peakrdl_python.{% else %}..{% endif %}lib import MemoryAsyncReadOnlyArray, MemoryAsyncWriteOnlyArray, MemoryAsyncReadWriteArray
from {% if skip_lib_copy %}peakrdl_python.{% else %}..{% endif %}lib import AsyncReg, AsyncRegArray
from {% if skip_lib_copy %}peakrdl_python.{% else %}..{% endif %}lib import RegAsyncReadOnly, RegAsyncWriteOnly, RegAsyncReadWrite
from {% if skip_lib_copy %}peakrdl_python.{% else %}..{% endif %}lib import RegAsyncReadOnlyArray, RegAsyncWriteOnlyArray, RegAsyncReadWriteArray
from {% if skip_lib_copy %}peakrdl_python.{% else %}..{% endif %}lib import FieldAsyncReadOnly, FieldAsyncWriteOnly, FieldAsyncReadWrite, Field
{% if uses_enum %}from {% if skip_lib_copy %}peakrdl_python.{% else %}..{% endif %}lib import FieldEnumAsyncReadOnly, FieldEnumAsyncWriteOnly, FieldEnumAsyncReadWrite{% endif %}
from {% if skip_lib_copy %}peakrdl_python.{% else %}..{% endif %}lib import ReadableAsyncRegister, WritableAsyncRegister
from {% if skip_lib_copy %}peakrdl_python.{% else %}..{% endif %}lib import ReadableAsyncMemory{% if legacy_block_access %}Legacy{% endif %}, WritableAsyncMemory{% if legacy_block_access %}Legacy{% endif %}
from {% if skip_lib_copy %}peakrdl_python.{% else %}..{% endif %}lib import ReadableAsyncRegisterArray, WriteableAsyncRegisterArray
{%- else -%}
from {% if skip_lib_copy %}peakrdl_python.{% else %}..{% endif %}lib import Memory, MemoryArray
from {% if skip_lib_copy %}peakrdl_python.{% else %}..{% endif %}lib import AddressMap
from {% if skip_lib_copy %}peakrdl_python.{% else %}..{% endif %}lib import RegFile
from {% if skip_lib_copy %}peakrdl_python.{% else %}..{% endif %}lib  import AddressMapArray
from {% if skip_lib_copy %}peakrdl_python.{% else %}..{% endif %}lib  import RegFileArray
from {% if skip_lib_copy %}peakrdl_python.{% else %}..{% endif %}lib import MemoryReadOnly{% if legacy_block_access %}Legacy{% endif %}, MemoryWriteOnly{% if legacy_block_access %}Legacy{% endif %}, MemoryReadWrite{% if legacy_block_access %}Legacy{% endif %}
from {% if skip_lib_copy %}peakrdl_python.{% else %}..{% endif %}lib import MemoryReadOnlyArray, MemoryWriteOnlyArray, MemoryReadWriteArray
from {% if skip_lib_copy %}peakrdl_python.{% else %}..{% endif %}lib import Reg, RegArray
from {% if skip_lib_copy %}peakrdl_python.{% else %}..{% endif %}lib import RegReadOnly, RegWriteOnly, RegReadWrite
from {% if skip_lib_copy %}peakrdl_python.{% else %}..{% endif %}lib import RegReadOnlyArray, RegWriteOnlyArray, RegReadWriteArray
from {% if skip_lib_copy %}peakrdl_python.{% else %}..{% endif %}lib import FieldReadOnly, FieldWriteOnly, FieldReadWrite, Field
{% if uses_enum %}from {% if skip_lib_copy %}peakrdl_python.{% else %}..{% endif %}lib import FieldEnumReadOnly, FieldEnumWriteOnly, FieldEnumReadWrite{% endif %}
from {% if skip_lib_copy %}peakrdl_python.{% else %}..{% endif %}lib import ReadableRegister, WritableRegister
from {% if skip_lib_copy %}peakrdl_python.{% else %}..{% endif %}lib import ReadableMemory{% if legacy_block_access %}Legacy{% endif %}, WritableMemory{% if legacy_block_access %}Legacy{% endif %}
from {% if skip_lib_copy %}peakrdl_python.{% else %}..{% endif %}lib import ReadableRegisterArray, WriteableRegisterArray
{%- endif %}
from {% if skip_lib_copy %}peakrdl_python.{% else %}..{% endif %}lib import FieldSizeProps, FieldMiscProps

{% if not legacy_enum_type %}
from {% if skip_lib_copy %}peakrdl_python.{% else %}..{% endif %}lib import SystemRDLEnum, SystemRDLEnumEntry
{% endif %}

{% if asyncoutput %}
from {% if skip_lib_copy %}peakrdl_python.{% else %}..{% endif %}lib import AsyncCallbackSet, AsyncCallbackSetLegacy
{% else %}
from {% if skip_lib_copy %}peakrdl_python.{% else %}..{% endif %}lib import NormalCallbackSet, NormalCallbackSetLegacy
{% endif %}

{% for property_enum in unique_property_enums %}
from .{{top_node.inst_name}}_property_enums import {{property_enum.type_name}}_property_enumcls
{% endfor %}


{% from 'addrmap_field.py.jinja' import field_class with context %}
{% from 'addrmap_register.py.jinja' import register_class with context %}
{% from 'addrmap_memory.py.jinja' import memory_class with context %}
{% from 'reg_definitions.py.jinja' import register_class_attributes with context %}
{% from 'reg_definitions.py.jinja' import child_register_getter with context %}
{% from 'addrmap_udp_property.py.jinja' import udp_property with context %}
{% from 'addrmap_universal_property.py.jinja' import universal_properties with context %}
{% from 'addrmap_system_rdl_name_mapping.py.jinja' import get_child_by_system_rdl_name with context %}
{% from 'addrmap_system_rdl_name_mapping.py.jinja' import systemrdl_python_child_name_map with context %}

{%- macro regfile_or_addr_instance(node) %}
    {%- if not hide_node_func(node) %}
    {%- if isinstance(node, systemrdlRegNode) %}
        {{ register_class_attributes(node) }}
    {%- elif isinstance(node, systemrdlMemNode) %}
        {%- if node.is_array %}
    self.__{{node.inst_name}}:{{get_fully_qualified_type_name(node)}}_array = {{get_fully_qualified_type_name(node)}}_array(address=self.address+{{node.raw_address_offset}},
                                                                                  stride={{node.array_stride}},
                                                                                  dimensions=tuple({{node.array_dimensions}}),
                                                                                  logger_handle=logger_handle+'.{{node.inst_name}}',
                                                                                  inst_name='{{node.inst_name}}', parent=self)
        {%- else %}
    self.__{{node.inst_name}}:{{get_fully_qualified_type_name(node)}} = {{get_fully_qualified_type_name(node)}}(
                                                                 address=self.address+{{node.address_offset}},
                                                                 logger_handle=logger_handle+'.{{node.inst_name}}',
                                                                                   inst_name='{{node.inst_name}}', parent=self)
        {%- endif %}
    {%- elif isinstance(node, systemrdlRegfileNode) or isinstance(node, systemrdlAddrmapNode) %}
        {%- if node.is_array %}
    self.__{{node.inst_name}}:{{get_fully_qualified_type_name(node)}}_array = {{get_fully_qualified_type_name(node)}}_array(address=self.address+{{node.raw_address_offset}},
                                                                                  stride={{node.array_stride}},
                                                                                  dimensions=tuple({{node.array_dimensions}}),
                                                                                  logger_handle=logger_handle+'.{{node.inst_name}}',
                                                                                  inst_name='{{node.inst_name}}', parent=self)
        {%- else -%}
    self.__{{node.inst_name}}:{{get_fully_qualified_type_name(node)}} = {{get_fully_qualified_type_name(node)}}(
                                                                            address=self.address+{{node.address_offset}},
                                                                            logger_handle=logger_handle+'.{{node.inst_name}}',
                                                                            inst_name='{{node.inst_name}}',
                                                                            parent=self)
        {%- endif %}
    {%- endif %}
    {%- endif %}
{%- endmacro %}

{%- macro regfile_class(node) %}
class {{node.python_class_name}}({% if asyncoutput %}Async{% endif %}RegFile):
    """
    Class to represent a register file in the register model

    {{get_table_block(node.instance) | indent}}
    """

    __slots__ : list[str] = [{%- for child_node in node.instance.children(unroll=False) -%}'__{{child_node.inst_name}}'{% if not loop.last %}, {% endif %}{%- endfor %}]

    def __init__(self,
                 address: int,
                 logger_handle:str,
                 inst_name:str,
                 parent:Union[{% if asyncoutput %}Async{% endif %}AddressMap,{% if asyncoutput %}Async{% endif %}RegFile]):

        super().__init__(address=address,
                         logger_handle=logger_handle,
                         inst_name=inst_name,
                         parent=parent)

        # instance of objects within the class
        {% for child_node in node.instance.children(unroll=False) -%}
            {{ regfile_or_addr_instance(child_node) | indent }}
        {% endfor %}

    @property
    def size(self) -> int:
        return {{node.instance.size}}

    # properties for Register and RegisterFiles
    {%- for child_node in node.instance.children(unroll=False) %}
        {%- if not hide_node_func(child_node) %}
            {%- if isinstance(child_node, systemrdlRegNode) or isinstance(child_node, systemrdlRegfileNode) %}
    @property
                {%- if isinstance(child_node, (systemrdlRegNode, systemrdlRegfileNode)) -%}
                {%- set property_name = safe_node_name(child_node) -%}
                {% else %}
                {{ raise_template_error('unexpected type') }}
                 {%- endif %}
    def {{property_name}}(self) -> '{% if child_node.is_array -%}{{get_fully_qualified_type_name(child_node)}}_array{% else %}{{get_fully_qualified_type_name(child_node)}}{%- endif -%}':
        """
        Property to access {{child_node.inst_name}} {% if child_node.is_array -%}array{% endif %}

        {{get_table_block(child_node) | indent(8)}}
        """
        return self.__{{child_node.inst_name}}
            {%- endif %}
        {%- endif %}
    {% endfor %}

    {{ systemrdl_python_child_name_map(node.instance) }}

    {{ get_child_by_system_rdl_name(node.instance) }}

    {{ udp_property(node) }}

    {{ universal_properties(node.instance) }}

    {{ child_register_getter(node.instance) }}

        {% if asyncoutput %}
    {{ child_getter(node.instance, "get_sections", "AsyncRegFile, AsyncRegFileArray", systemrdlRegfileNode) }}
    {% else %}
    {{ child_getter(node.instance, "get_sections", "RegFile, RegFileArray", systemrdlRegfileNode) }}
    {% endif %}

     {%- if node.instance.is_array %}
class {{node.python_class_name}}_array({% if asyncoutput %}Async{% endif %}RegFileArray):
    """
    Class to represent a regfile array in the register model
    """
    __slots__: list[str] = []

    def __init__(self, logger_handle: str, inst_name: str,
                 parent: Union[{% if asyncoutput %}Async{% endif %}AddressMap, {% if asyncoutput %}Async{% endif %}RegFile],
                 address: int,
                 stride: int,
                 dimensions: tuple[int, ...]):

        super().__init__(logger_handle=logger_handle, inst_name=inst_name,
                         parent=parent, address=address,
                         stride=stride, dimensions=dimensions)

    @property
    def _element_datatype(self) -> Type[Node]:
        return {{node.python_class_name}}
    {%- endif %}
{%- endmacro %}

{%- macro addrmap_class(node) %}
class {{node.python_class_name}}({% if asyncoutput %}Async{% endif %}AddressMap):
    """
    Class to represent a address map in the register model

    {{get_table_block(node.instance) | indent}}
    """

    __slots__ : list[str] = [{%- for child_node in node.instance.children(unroll=False) -%}{%- if isinstance(child_node, systemrdlRegNode) or isinstance(child_node, systemrdlRegfileNode) or isinstance(child_node, systemrdlAddrmapNode) or isinstance(child_node, systemrdlMemNode) -%}'__{{child_node.inst_name}}'{% if not loop.last %}, {% endif %}{% endif %}{%- endfor %}]

    def __init__(self, *,
                 address:int {%- if node.instance == top_node -%}={{top_node.absolute_address}}{%- endif -%},
                 logger_handle:str {%- if node.instance == top_node -%}='reg_model.{{top_node.get_path()}}'{%- endif -%},
                 inst_name:str{%- if node.instance == top_node -%}='{{node.instance.inst_name}}'{%- endif -%},
                 callbacks: Optional[Union[{% if asyncoutput %}Async{% else %}Normal{% endif %}CallbackSet, {% if asyncoutput %}Async{% else %}Normal{% endif %}CallbackSetLegacy]]=None,
                 parent:Optional[{% if asyncoutput %}Async{% endif %}AddressMap]=None):

        if callbacks is not None:
            if not isinstance(callbacks, ({% if asyncoutput %}Async{% else %}Normal{% endif %}CallbackSet, {% if asyncoutput %}Async{% else %}Normal{% endif %}CallbackSetLegacy)):
                raise TypeError(f'callbacks should be {% if asyncoutput %}Async{% else %}Normal{% endif %}CallbackSet, {% if asyncoutput %}Async{% else %}Normal{% endif %}CallbackSetLegacy got {type(callbacks)}')

        super().__init__(callbacks=callbacks,
                         address=address,
                         logger_handle=logger_handle,
                         inst_name=inst_name,
                         parent=parent)

        {% for child_node in node.instance.children(unroll=False) -%}
            {{ regfile_or_addr_instance(child_node) | indent }}
        {% endfor %}

    @property
    def size(self) -> int:
        return {{node.instance.size}}

        {%- for child_node in node.instance.children(unroll=False) -%}
            {%- if isinstance(child_node, (systemrdlRegNode, systemrdlRegfileNode, systemrdlAddrmapNode, systemrdlMemNode)) %}
                {%- if not hide_node_func(child_node) %}
    @property
    {%- if isinstance(child_node, (systemrdlRegNode, systemrdlRegfileNode, systemrdlAddrmapNode, systemrdlMemNode)) -%}
    {%- set property_name = safe_node_name(child_node) -%}
    {% else %}
    {{ raise_template_error('unexpected type') }}
    {%- endif %}
    def {{property_name}}(self) -> '{% if child_node.is_array -%}{{get_fully_qualified_type_name(child_node)}}_array{% else %}{{get_fully_qualified_type_name(child_node)}}{%- endif -%}':
        """
        Property to access {{child_node.inst_name}} {% if child_node.is_array -%}array{% endif %}

        {{get_table_block(child_node) | indent(8)}}
        """
        return self.__{{child_node.inst_name}}
                {%- endif %}
            {%- endif %}
        {% endfor %}

    {{ systemrdl_python_child_name_map(node.instance) }}

    {{ get_child_by_system_rdl_name(node.instance) }}

    {{ udp_property(node) }}

    {{ universal_properties(node.instance) }}

    {{ child_register_getter(node.instance) }}
    {% if asyncoutput %}
    {{ child_getter(node.instance, "get_sections", "AsyncAddressMap, AsyncRegFile, AsyncAddressMapArray, AsyncRegFileArray", (systemrdlAddrmapNode, systemrdlRegfileNode)) }}
    {{ child_getter(node.instance, "get_memories",    "AsyncMemory, AsyncMemoryArray",     systemrdlMemNode) }}
    {% else %}
    {{ child_getter(node.instance, "get_sections", "AddressMap, RegFile, AddressMapArray, RegFileArray", (systemrdlAddrmapNode, systemrdlRegfileNode)) }}
    {{ child_getter(node.instance, "get_memories",    "Memory, MemoryArray",     systemrdlMemNode) }}

    {% endif %}

    {%- if node.instance.is_array %}
class {{node.python_class_name}}_array({% if asyncoutput %}Async{% endif %}AddressMapArray):
    """
    Class to represent a addrmap array in the register model
    """
    __slots__: list[str] = []

    def __init__(self, logger_handle: str, inst_name: str,
                 parent: {% if asyncoutput %}Async{% endif %}AddressMap,
                 address: int,
                 stride: int,
                 dimensions: tuple[int, ...]):

        super().__init__(logger_handle=logger_handle, inst_name=inst_name,
                         parent=parent, address=address,
                         stride=stride, dimensions=dimensions)

    @property
    def _element_datatype(self) -> Type[Node]:
        return {{node.python_class_name}}
    {%- endif %}
{%- endmacro %}

{%- macro child_getter(node, getter_name, child_type, child_rdltype) %}
    def {{getter_name}}(self, unroll:bool=False) -> Iterator[Union[{{child_type}}]]:
        """
        generator that produces all the {{child_type}} children of this node
        """
        {% for child_node in node.children(unroll=False) -%}
            {%- if isinstance(child_node, child_rdltype) %}
                {%- if not hide_node_func(child_node) %}

                    {%- if isinstance(child_node, systemrdlRegNode) -%}
                    {%- set property_name = safe_node_name(child_node) -%}
                    {%- elif isinstance(child_node, systemrdlRegfileNode) -%}
                    {%- set property_name = safe_node_name(child_node) -%}
                    {%- elif isinstance(child_node, systemrdlAddrmapNode) -%}
                    {%- set property_name = safe_node_name(child_node) -%}
                    {%- elif isinstance(child_node, systemrdlMemNode) %}
                    {%- set property_name = safe_node_name(child_node) -%}
                    {% else %}
                    {{ raise_template_error('unexpected type') }}
                    {%- endif %}


                    {% if child_node.is_array %}
        if unroll:
            for child in self.{{property_name}}:
                yield child
        else:
            yield self.{{property_name}}
                    {% else %}
        yield self.{{property_name}}
                    {%- endif %}
                {%- endif -%}
            {%- endif -%}
        {% endfor %}

        # Empty generator in case there are no children of this type
        if False: yield
{%- endmacro %}


<<<<<<< HEAD

=======
{% for property_enum in dependent_property_enum %}
@unique
class {{property_enum.type_name}}_property_enumcls({% if legacy_enum_type %}IntEnum{% else %}SystemRDLEnum{% endif %}):
    {% for value_of_enum_needed in property_enum -%}
    {{ value_of_enum_needed.name.upper() }} = {% if legacy_enum_type %}{{ value_of_enum_needed.value }}{% else %}SystemRDLEnumEntry(int_value={{value_of_enum_needed.value}}, name={%- if value_of_enum_needed.rdl_name is not none -%}'{{value_of_enum_needed.rdl_name}}'{% else %}None{% endif %}, desc={%- if value_of_enum_needed.rdl_desc is not none -%}'{{value_of_enum_needed.rdl_desc}}'{% else %}None{% endif %}){% endif %}  {%- if value_of_enum_needed.rdl_desc is not none %}  # {{ value_of_enum_needed.rdl_desc }} {%- endif %}
    {% endfor %}
{% endfor %}
>>>>>>> 4c46fd43

{% if uses_enum %}
# root level enum definitions
{%- for enum_needed in unique_enums %}
@unique
class {{get_fully_qualified_enum_type(enum_needed)}}_enumcls({% if legacy_enum_type %}IntEnum{% else %}SystemRDLEnum{% endif %}):

    {% for value_of_enum_needed in enum_needed -%}
    {{ value_of_enum_needed.name.upper() }} = {% if legacy_enum_type %}{{ value_of_enum_needed.value }}{% else %}SystemRDLEnumEntry(int_value={{value_of_enum_needed.value}}, name={%- if value_of_enum_needed.rdl_name is not none -%}'{{value_of_enum_needed.rdl_name}}'{% else %}None{% endif %}, desc={%- if value_of_enum_needed.rdl_desc is not none -%}'{{value_of_enum_needed.rdl_desc}}'{% else %}None{% endif %}){% endif %}  {%- if value_of_enum_needed.rdl_desc is not none %}  # {{ value_of_enum_needed.rdl_desc }} {%- endif %}
    {% endfor %}
{% endfor -%}
{% endif %}


# regfile, register and field definitions
{%- for unique_node in unique_components -%}
{# the get_dependent_component already strips out hidden items so there is no need to check here
   for hidden items #}
    {% if isinstance(unique_node.instance, systemrdlRegNode) %}
    {{ register_class(unique_node)  }}
    {% elif isinstance(unique_node.instance, systemrdlRegfileNode) %}
    {{ regfile_class(unique_node) }}
    {% elif isinstance(unique_node.instance, systemrdlAddrmapNode) %}
    {{ addrmap_class(unique_node) }}
    {% elif isinstance(unique_node.instance, systemrdlFieldNode) %}
    {{ field_class(unique_node)  }}
    {% elif isinstance(unique_node.instance, systemrdlMemNode) %}
    {{ memory_class(unique_node)  }}
    {% endif %}
{% endfor %}

{{top_node.inst_name}}_cls = {{get_fully_qualified_type_name(top_node)}}

if __name__ == '__main__':
    # dummy functions to demonstrate the class
    {% if asyncoutput %}async {% endif %}def read_addr_space(addr: int, width: int, accesswidth: int) -> int:
        """
        Callback to simulate the operation of the package, everytime the read is called, it will
        request the user input the value to be read back.

        Args:
            addr: Address to write to
            width: Width of the register in bits
            accesswidth: Minimum access width of the register in bits

        Returns:
            value inputted by the used
        """
        assert isinstance(addr, int)
        assert isinstance(width, int)
        assert isinstance(accesswidth, int)
        return int(input('value to read from address:0x%X'%addr))

    {% if asyncoutput %}async {% endif %}def write_addr_space(addr: int, width: int, accesswidth: int, data: int) -> None:
        """
        Callback to simulate the operation of the package, everytime the read is called, it will
        request the user input the value to be read back.

        Args:
            addr: Address to write to
            width: Width of the register in bits
            accesswidth: Minimum access width of the register in bits
            data: value to be written to the register

        Returns:
            None
        """
        assert isinstance(addr, int)
        assert isinstance(width, int)
        assert isinstance(accesswidth, int)
        assert isinstance(data, int)
        print('write data:0x%X to address:0x%X'%(data, addr))

    # create an instance of the class
    {{top_node.inst_name}} = {{top_node.inst_name}}_cls(callbacks = {% if asyncoutput %}AsyncCallbackSet{% else %}NormalCallbackSet{% endif %}{% if legacy_block_access %}Legacy{% endif %}(read_callback=read_addr_space,
                                                                                                     write_callback=write_addr_space))<|MERGE_RESOLUTION|>--- conflicted
+++ resolved
@@ -368,17 +368,7 @@
 {%- endmacro %}
 
 
-<<<<<<< HEAD
-
-=======
-{% for property_enum in dependent_property_enum %}
-@unique
-class {{property_enum.type_name}}_property_enumcls({% if legacy_enum_type %}IntEnum{% else %}SystemRDLEnum{% endif %}):
-    {% for value_of_enum_needed in property_enum -%}
-    {{ value_of_enum_needed.name.upper() }} = {% if legacy_enum_type %}{{ value_of_enum_needed.value }}{% else %}SystemRDLEnumEntry(int_value={{value_of_enum_needed.value}}, name={%- if value_of_enum_needed.rdl_name is not none -%}'{{value_of_enum_needed.rdl_name}}'{% else %}None{% endif %}, desc={%- if value_of_enum_needed.rdl_desc is not none -%}'{{value_of_enum_needed.rdl_desc}}'{% else %}None{% endif %}){% endif %}  {%- if value_of_enum_needed.rdl_desc is not none %}  # {{ value_of_enum_needed.rdl_desc }} {%- endif %}
-    {% endfor %}
-{% endfor %}
->>>>>>> 4c46fd43
+
 
 {% if uses_enum %}
 # root level enum definitions
