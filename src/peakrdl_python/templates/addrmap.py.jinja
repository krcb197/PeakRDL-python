--- conflicted
+++ resolved
@@ -32,11 +32,7 @@
                                        {{get_fully_qualified_type_name(node)}}_cls(callbacks=callbacks,
                                                                    address=self.address+{{node.raw_address_offset}}+({{node_instance_index}} * {{node.array_stride}}),
                                                                    logger_handle=logger_handle+'.{{node.inst_name}}[{{node_instance_index}}]',
-<<<<<<< HEAD
-                                                                                   inst_name='{{node.inst_name}}', parent=self)
-=======
-                                                                                   inst_name='{{node.inst_name}}[{{node_instance_index}}]')
->>>>>>> 9473a4fa
+                                                                                   inst_name='{{node.inst_name}}[{{node_instance_index}}]', parent=self)
                                        {%- if not loop.last -%} ,  {%- endif -%}
                                        {% endfor %} )
             {%- elif node.is_sw_readable and not node.is_sw_writable %}
@@ -44,11 +40,7 @@
                                        {{get_fully_qualified_type_name(node)}}_cls(callbacks=callbacks,
                                                                    address=self.address+{{node.raw_address_offset}}+({{node_instance_index}} * {{node.array_stride}}),
                                                                    logger_handle=logger_handle+'.{{node.inst_name}}[{{node_instance_index}}]',
-<<<<<<< HEAD
-                                                                                   inst_name='{{node.inst_name}}', parent=self)
-=======
-                                                                                   inst_name='{{node.inst_name}}[{{node_instance_index}}]')
->>>>>>> 9473a4fa
+                                                                                   inst_name='{{node.inst_name}}[{{node_instance_index}}]', parent=self)
                                        {%- if not loop.last -%} ,  {%- endif -%}
                                        {% endfor %} )
             {%- elif not node.is_sw_readable and node.is_sw_writable %}
@@ -56,11 +48,7 @@
                                        {{get_fully_qualified_type_name(node)}}_cls(callbacks=callbacks,
                                                                    address=self.address+{{node.raw_address_offset}}+({{node_instance_index}} * {{node.array_stride}}),
                                                                    logger_handle=logger_handle+'.{{node.inst_name}}[{{node_instance_index}}]',
-<<<<<<< HEAD
-                                                                                   inst_name='{{node.inst_name}}', parent=self)
-=======
-                                                                                   inst_name='{{node.inst_name}}[{{node_instance_index}}]')
->>>>>>> 9473a4fa
+                                                                                   inst_name='{{node.inst_name}}[{{node_instance_index}}]', parent=self)
                                        {%- if not loop.last -%} ,  {%- endif -%}
                                        {% endfor %} )
             {%- endif %}
@@ -88,11 +76,7 @@
                                        {{get_fully_qualified_type_name(node)}}_cls(callbacks=callbacks,
                                                                                    address=self.address+{{node.raw_address_offset}}+({{node_instance_index}} * {{node.array_stride}}),
                                                                                    logger_handle=logger_handle+'.{{node.inst_name}}[{{node_instance_index}}]',
-<<<<<<< HEAD
-                                                                                   inst_name='{{node.inst_name}}', parent=self)
-=======
-                                                                                   inst_name='{{node.inst_name}}[{{node_instance_index}}]')
->>>>>>> 9473a4fa
+                                                                                   inst_name='{{node.inst_name}}[{{node_instance_index}}]', parent=self)
                                        {%- if not loop.last -%} ,  {%- endif -%}
                                        {% endfor %} )
         {%- else -%}
