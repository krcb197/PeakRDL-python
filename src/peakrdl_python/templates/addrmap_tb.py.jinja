--- conflicted
+++ resolved
@@ -546,13 +546,9 @@
                                       {%- endfor %}
                                     }
 
-<<<<<<< HEAD
+            read_callback_mock.reset_mock()
+
             self.assertDictEqual({% if is_async %}await {% endif %}self.dut.{{'.'.join(get_python_path_segments(node))}}.read_fields(),
-=======
-            read_callback_mock.reset_mock()
-
-            self.assertDictEqual(self.dut.{{'.'.join(get_python_path_segments(node))}}.read_fields(),
->>>>>>> c84c3de4
                                  reference_read_fields)
             read_callback_mock.assert_called_once()
             write_callback_mock.assert_not_called()
@@ -561,7 +557,7 @@
         {%- endif %}
         {%- endfor %}
 
-    def test_register_read_context_manager(self):
+    {% if is_async %}async {% endif %}def test_register_read_context_manager(self):
         """
         Walk the register map and check every register read_fields method
         """
@@ -599,7 +595,7 @@
             reference_read_fields = { {% for field in node.children() -%}
                                       {%- if isinstance(field, systemrdlFieldNode) -%}
                                       {%- if field.is_sw_readable %}
-                                      '{{ field.inst_name }}' : self.dut.{{'.'.join(get_python_path_segments(field))}}.read(){%- if not loop.last -%}, {%- endif %}
+                                      '{{ field.inst_name }}' : {%if is_async %}await {% endif %}self.dut.{{'.'.join(get_python_path_segments(field))}}.read(){%- if not loop.last -%}, {%- endif %}
                                       {%- endif -%}
                                       {%- endif -%}
                                       {%- endfor %}
@@ -607,15 +603,15 @@
             read_callback_mock.reset_mock()
 
             {% if node.has_sw_writable %}
-            with self.dut.{{'.'.join(get_python_path_segments(node))}}.single_read_modify_write(skip_write=True) as reg_context:
+            {% if is_async %}async {% endif %}with self.dut.{{'.'.join(get_python_path_segments(node))}}.single_read_modify_write(skip_write=True) as reg_context:
             {% else %}
-            with self.dut.{{'.'.join(get_python_path_segments(node))}}.single_read() as reg_context:
+            {% if is_async %}async {% endif %}with self.dut.{{'.'.join(get_python_path_segments(node))}}.single_read() as reg_context:
             {%- endif -%}
                 {% for field in node.children() -%}
                 {%- if isinstance(field, systemrdlFieldNode) -%}
                 {%- if field.is_sw_readable %}
                 self.assertEqual(reference_read_fields['{{ field.inst_name }}'],
-                                 reg_context.get_child_by_system_rdl_name('{{ field.inst_name }}').read())
+                                 {% if is_async %} await {% endif %}reg_context.get_child_by_system_rdl_name('{{ field.inst_name }}').read())
                 {%- endif -%}
                 {%- endif -%}
                 {%- endfor %}
@@ -627,11 +623,11 @@
         {%- endif %}
         {%- endfor %}
 
-    def test_register_write_context_manager(self):
+    {% if is_async %}async {% endif %}def test_register_write_context_manager(self):
         """
         Test the read modify write context manager
         """
-        def write_field_cominbinations(reg, writable_fields):
+        {% if is_async %}async {% endif %}def write_field_cominbinations(reg, writable_fields):
             with patch(__name__ + '.' + 'write_addr_space') as write_callback_mock, \
                 patch(__name__ + '.' + 'read_addr_space', return_value=0) as read_callback_mock:
                 for num_parm in range(1, len(writable_fields) + 1):
@@ -657,10 +653,10 @@
 
                         # read/write without verify
                         read_callback_mock.return_value = 0
-                        with reg.single_read_modify_write(verify=False) as reg_session:
+                        {% if is_async %}async {% endif %}with reg.single_read_modify_write(verify=False) as reg_session:
                             for field_name, field_value in field_values.items():
                                 field = getattr(reg_session, field_name)
-                                field.write(field_value)
+                                {% if is_async %}await {% endif %}field.write(field_value)
 
                         write_callback_mock.assert_called_once_with(
                                 addr=reg.address,
@@ -672,10 +668,10 @@
                         read_callback_mock.reset_mock()
 
                         # read/write/verify pass
-                        with reg.single_read_modify_write(verify=True) as reg_session:
+                        {% if is_async %}async {% endif %}with reg.single_read_modify_write(verify=True) as reg_session:
                             for field_name, field_value in field_values.items():
                                 field = getattr(reg_session, field_name)
-                                field.write(field_value)
+                                {% if is_async %}await {% endif %}field.write(field_value)
                             read_callback_mock.return_value = expected_value
 
                         write_callback_mock.assert_called_once_with(
@@ -689,10 +685,10 @@
 
                         # read/write/verify pass
                         with self.assertRaises(RegisterWriteVerifyError) as context:
-                            with reg.single_read_modify_write(verify=True) as reg_session:
+                            {% if is_async %}async {% endif %}with reg.single_read_modify_write(verify=True) as reg_session:
                                 for field_name, field_value in field_values.items():
                                     field = getattr(reg_session, field_name)
-                                    field.write(field_value)
+                                    {% if is_async %}await {% endif %}field.write(field_value)
                                 read_callback_mock.return_value = expected_value ^ reg_session.max_value
 
                         write_callback_mock.reset_mock()
@@ -701,7 +697,7 @@
         {%- for node in top_node.descendants(unroll=True) -%}
         {%- if isinstance(node, systemrdlRegNode) %}
         {% if node.has_sw_writable and node.has_sw_readable %}
-        write_field_cominbinations(reg=self.dut.{{'.'.join(get_python_path_segments(node))}},
+        {% if is_async %}await {% endif %}write_field_cominbinations(reg=self.dut.{{'.'.join(get_python_path_segments(node))}},
                            writable_fields = [ {% for field in get_reg_writable_fields(node) -%}
                                                '{{ safe_node_name(field) }}' {%- if not loop.last -%},{%- endif %}
                                                {% endfor -%} ])
@@ -794,7 +790,7 @@
         {%- endfor %}
 
     {% if uses_memory %}
-    def test_memory_read_and_write(self):
+    {% if is_async %}async {% endif %}def test_memory_read_and_write(self):
         """
         Walk the register map and check every register can be read and written to correctly
         """
@@ -1034,7 +1030,7 @@
                                                           write_block_callback=write_block_callback))
 
     {% if uses_memory %}
-    def test_memory_read_and_write(self):
+    {% if is_async %}async {% endif %}def test_memory_read_and_write(self):
         """
         Walk the register map and check every register can be read and written to correctly
         """
