"""
Variables that describes the PeakRDL Python Package
"""
<<<<<<< HEAD
__version__ = "0.3.6"
=======
__version__ = "0.3.7"
>>>>>>> 5ed06179
<|MERGE_RESOLUTION|>--- conflicted
+++ resolved
@@ -1,8 +1,4 @@
 """
 Variables that describes the PeakRDL Python Package
 """
-<<<<<<< HEAD
-__version__ = "0.3.6"
-=======
-__version__ = "0.3.7"
->>>>>>> 5ed06179
+__version__ = "0.3.7"