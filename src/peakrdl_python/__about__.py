"""
peakrdl-python is a tool to generate Python Register Access Layer (RAL) from SystemRDL
Copyright (C) 2021 - 2023

This program is free software: you can redistribute it and/or modify
it under the terms of the GNU General Public License as published by
the Free Software Foundation, either version 3 of the License, or
(at your option) any later version.

This program is distributed in the hope that it will be useful,
but WITHOUT ANY WARRANTY; without even the implied warranty of
MERCHANTABILITY or FITNESS FOR A PARTICULAR PURPOSE.  See the
GNU General Public License for more details.

You should have received a copy of the GNU General Public License
along with this program.  If not, see <https://www.gnu.org/licenses/>.

Variables that describes the peakrdl-python Package
"""
<<<<<<< HEAD
__version__ = "0.8.1"
=======
__version__ = "0.9.0-rc5"
>>>>>>> 1ab6ecf4
<|MERGE_RESOLUTION|>--- conflicted
+++ resolved
@@ -17,8 +17,4 @@
 
 Variables that describes the peakrdl-python Package
 """
-<<<<<<< HEAD
-__version__ = "0.8.1"
-=======
-__version__ = "0.9.0-rc5"
->>>>>>> 1ab6ecf4
+__version__ = "0.9.0-rc5"