"""
peakrdl-python is a tool to generate Python Register Access Layer (RAL) from SystemRDL
Copyright (C) 2021 - 2025

This program is free software: you can redistribute it and/or modify
it under the terms of the GNU General Public License as published by
the Free Software Foundation, either version 3 of the License, or
(at your option) any later version.

This program is distributed in the hope that it will be useful,
but WITHOUT ANY WARRANTY; without even the implied warranty of
MERCHANTABILITY or FITNESS FOR A PARTICULAR PURPOSE.  See the
GNU General Public License for more details.

You should have received a copy of the GNU General Public License
along with this program.  If not, see <https://www.gnu.org/licenses/>.

Variables that describes the peakrdl-python Package
"""
<<<<<<< HEAD
__version__ = "2.0.0rc8"
=======
__version__ = "1.4.1"
>>>>>>> 90165557
<|MERGE_RESOLUTION|>--- conflicted
+++ resolved
@@ -1,6 +1,6 @@
 """
 peakrdl-python is a tool to generate Python Register Access Layer (RAL) from SystemRDL
-Copyright (C) 2021 - 2025
+Copyright (C) 2021 - 2023
 
 This program is free software: you can redistribute it and/or modify
 it under the terms of the GNU General Public License as published by
@@ -17,8 +17,4 @@
 
 Variables that describes the peakrdl-python Package
 """
-<<<<<<< HEAD
-__version__ = "2.0.0rc8"
-=======
-__version__ = "1.4.1"
->>>>>>> 90165557
+__version__ = "2.0.0"