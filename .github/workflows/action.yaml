--- conflicted
+++ resolved
@@ -41,12 +41,7 @@
     - name: Generate testcases
       run: |
         pip install pytest
-<<<<<<< HEAD
         pip install pytest-cov
         # python generate_testcases.py # commented out as it took too long to run
         python generate_testcases.py simple
-        pytest testcase_output/ --cov-report=html
-=======
-        python generate_testcases.py
-        pytest testcase_output/
->>>>>>> c048ceee
+        pytest testcase_output/