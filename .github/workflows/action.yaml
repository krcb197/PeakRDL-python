# This is a basic workflow to help you get started with Actions

name: CI

# Controls when the action will run.
on:
  # Triggers the workflow on push or pull request events but only for the main branch
  push:
    branches: [ main ]
  pull_request:
    branches: [ main ]
  schedule:
    - cron: '00 6 1 * *'
  release:
    types:
      - published

  # Allows you to run this workflow manually from the Actions tab
  workflow_dispatch:

# A workflow run is made up of one or more jobs that can run sequentially or in parallel
jobs:
  lint:
    runs-on: ubuntu-latest
    steps:
      - uses: actions/checkout@v3
      - name: Set up Python
        uses: actions/setup-python@v4
        with:
          python-version: "3.10"

      - name: Install dependencies
        run: |
          python -m pip install --upgrade pip
          python -m pip install .
          python -m pip install -U pylint

      - name: Run Lint
        run: pylint --rcfile tests/pylint.rc src/peakrdl_python

  mypy:
    runs-on: ubuntu-latest
    steps:
      - uses: actions/checkout@v3
      - name: Set up Python
        uses: actions/setup-python@v4
        with:
          python-version: "3.10"

      - name: Install dependencies
        run: |
          python -m pip install --upgrade pip
          python -m pip install .
          python -m pip install -U mypy
      - name: Type Check
        run: mypy src/peakrdl_python --config-file=tests/.mypy.ini

  tests:
    needs:
      - mypy
      - lint
    runs-on: ubuntu-latest
    strategy:
      matrix:
        python-version: [3.7, 3.8, 3.9, "3.10", "3.11"]

    steps:
    - uses: actions/checkout@v3

    - name: Set up Python ${{ matrix.python-version }}
      uses: actions/setup-python@v4
      with:
        python-version: ${{ matrix.python-version }}

    - name: Install dependencies
      run: |
        python -m pip install --upgrade pip
        python -m pip install .

        python -m pip install pytest
        python -m pip install mypy


    - name: Generate testcases
      run: |
        # retrieve the example code from the systemRDL compiler
        wget -L https://raw.githubusercontent.com/SystemRDL/systemrdl-compiler/main/examples/accelera-generic_example.rdl -O tests/testcases/accelera-generic_example.rdl
        python generate_testcases.py
        mypy testcase_output/raw --config-file=tests/.mypy.ini
        # autopep8 is moving some of the #ignore statements around so it no longer passes mypy
        # mypy testcase_output/autopep8 --config-file=tests/.mypy.ini
        # pylint --rcfile tests/pylint.rc testcase_output/autopep8 --disable=duplicate-code,line-too-long,too-many-statements,invalid-name,unused-import,too-many-instance-attributes,too-many-arguments,too-many-lines
        pytest testcase_output/raw
        pytest testcase_output/autopep8

    - name: Run PeakRDL Case
      run: |
        python -m pip install peakrdl

        peakrdl python tests/testcases/basic.rdl -o peakrdl_out/raw/
        peakrdl python tests/testcases/simple.xml tests/testcases/multifile.rdl -o peakrdl_out/raw
        pytest peakrdl_out/raw
        peakrdl python tests/testcases/basic.rdl -o peakrdl_out/autopep8/ --autoformat
        pytest peakrdl_out/autopep8

<<<<<<< HEAD
    #-------------------------------------------------------------------------------
    build_sdist:
      needs:
        - tests
        - lint
        - mypy
      name: Build source distribution
      runs-on: ubuntu-latest
      steps:
        - uses: actions/checkout@v2

        - uses: actions/setup-python@v2
          name: Install Python
          with:
            python-version: 3.8

        - name: Build sdist
          run: python setup.py sdist

        - uses: actions/upload-artifact@v2
          with:
            path: dist/*.tar.gz

    #-------------------------------------------------------------------------------
    deploy:
      needs:
        - build_sdist

      runs-on: ubuntu-latest

      # Only publish when a GitHub Release is created.
      if: github.event_name == 'release'
      steps:
        - uses: actions/download-artifact@v2
          with:
            name: artifact
            path: dist

        - uses: pypa/gh-action-pypi-publish@master
          with:
            user: __token__
            password: ${{ secrets.PYPI_API_TOKEN }}
=======
    - name: Check Examples
      run: |
        python -m pip install peakrdl

        # build the libraries for the two cases
        cd example/tranversing_address_map/
        peakrdl python chip_with_registers.rdl -o .
        python -m reseting_registers
        python -m dumping_register_state_to_json_file
        python -m writing_register_state_from_json_file

        cd ../..

        cd example/simulating_callbacks

        peakrdl python chip_with_a_GPIO.rdl -o .
        # this example creates a gui that stays up for ever so needs changing before it can be
        # in the test suite
        # python -m flashing_the_LED

        cd ../..
>>>>>>> 9da4439c
<|MERGE_RESOLUTION|>--- conflicted
+++ resolved
@@ -103,7 +103,27 @@
         peakrdl python tests/testcases/basic.rdl -o peakrdl_out/autopep8/ --autoformat
         pytest peakrdl_out/autopep8
 
-<<<<<<< HEAD
+    - name: Check Examples
+        run: |
+          python -m pip install peakrdl
+
+          # build the libraries for the two cases
+          cd example/tranversing_address_map/
+          peakrdl python chip_with_registers.rdl -o .
+          python -m reseting_registers
+          python -m dumping_register_state_to_json_file
+          python -m writing_register_state_from_json_file
+
+          cd ../..
+
+          cd example/simulating_callbacks
+
+          peakrdl python chip_with_a_GPIO.rdl -o .
+          # this example creates a gui that stays up for ever so needs changing before it can be
+          # in the test suite
+          # python -m flashing_the_LED
+
+          cd ../..
     #-------------------------------------------------------------------------------
     build_sdist:
       needs:
@@ -145,27 +165,4 @@
         - uses: pypa/gh-action-pypi-publish@master
           with:
             user: __token__
-            password: ${{ secrets.PYPI_API_TOKEN }}
-=======
-    - name: Check Examples
-      run: |
-        python -m pip install peakrdl
-
-        # build the libraries for the two cases
-        cd example/tranversing_address_map/
-        peakrdl python chip_with_registers.rdl -o .
-        python -m reseting_registers
-        python -m dumping_register_state_to_json_file
-        python -m writing_register_state_from_json_file
-
-        cd ../..
-
-        cd example/simulating_callbacks
-
-        peakrdl python chip_with_a_GPIO.rdl -o .
-        # this example creates a gui that stays up for ever so needs changing before it can be
-        # in the test suite
-        # python -m flashing_the_LED
-
-        cd ../..
->>>>>>> 9da4439c
+            password: ${{ secrets.PYPI_API_TOKEN }}